--- conflicted
+++ resolved
@@ -261,11 +261,6 @@
         if self._config["chroot-tgz"] and not self._config["distro"]:
           logging.info("The option --chroot-tgz needs --distro.")
 
-<<<<<<< HEAD
-        self._base_tgz_ctrl = [int(global_config["max-tgz-age"]),
-                               int(global_config["min-tgz-retry-delay"])]
-=======
->>>>>>> dd2d8497
         if int(self._config["max-reserved"]) > 0:
             self._check_tarball()
 
