piuparts (0.54) UNRELEASED; urgency=low

  [ Holger Levsen ]
  * known_problems: fix some adequate patterns. 
  * piuparts-master: recommend apache2 | httpd.

<<<<<<< HEAD
  [ David Steele ]
  * pupartslib/packagesdb.py
    - The dependency calculation for rdeps is reworked to match that used
      elsewhere, to allow package reserve() to drive waiting-for-dep to
      drive to 0 more quickly. (Closes: #705977)
    - Reworked rdep metrics (block_count, rrdep_count, waiting_count) to
      calculate on-demand. Access methods are moved from Package to
      PackagesDB.
    - Add a metric for the worst-case reverse-dependency chain length.
    - Weight the reserved packages returned by this additional factor.
=======
  [ Andreas Beckmann ]
  * piuparts.py:
    - Add to ignored_files:
      + /etc/hosts
  * piuparts.conf:
  * distros.conf:
  * piupartslib/conf.py:
  * piupartslib/packagesdb.py:
  * piuparts-master-backend.py:
  * piuparts-slave.py:
  * piuparts-analyze.py:
  * piuparts-report.py:
  * Makefile:
>>>>>>> 7b9fec29

 -- Holger Levsen <holger@debian.org>  Tue, 11 Jun 2013 15:05:03 +0200

piuparts (0.53) unstable; urgency=low

  [ Andreas Beckmann ]
  * piuparts.py:
    - Do not run adequate checks on possibly disappearing packages.
    - Add --allow-database option that enables starting MySQL and PostgreSQL
      database servers in the chroot. (Closes: #662633)
    - Relax the check for running processes if --allow-database is given.
  * distros.conf:
    - Add "candidates" key to merge multiple Packages files into one virtual
      distro.
    - Define wheezy-proposed and squeeze-proposed.
  * piupartslib/conf.py:
    - Add get_{packages,sources}_urls() that resolve "candidates".
  * piupartslib/packagesdb.py:
    - Add load_packages_urls() methods.
  * piuparts-{master-backend,slave,report}.py:
    - Switch to load_*_urls(get_*_urls()) for loading Packages/Sources files,
      adding support for arbitrarily composed virtual distros.
  * Makefile:
    - Stop installing python modules in $libdir/python2.6/dist-packages.
  * debian/control:
    - Bump Build-Depends: python (>= 2.7).
    - piuparts-slave: Add Depends: sudo.  (Closes: #710350)
  * New known problem: Packages with missing or incomplete .md5sums files.
  * piuparts-master.deb: Ship some piuparts.conf examples.
  * detect_piuparts_issues: Detect problems starting MySQL or PostgreSQL.
  * pre_install_database-server: New script to install a database server for
    packages that require one during postinst but only recommend or suggest
    (or maybe not even this) the server package to allow for remote db
    servers.
  * pre_distupgrade_zz_database-server: New script to upgrade (running)
    database servers before all other packages. This ensures the database
    server is running again before the dependent packages (that may declare
    'insufficient' dependencies on a 'local' database server) are upgraded.

  [ David Steele ]
  * Update python Requires to 2.7 (for argparse)
  * Edit piuparts_slave_* man pages for more information and format.
  * Specify the manpage doctype for AsciiDoc man sources.

  [ Holger Levsen ]
  * piuparts.1.txt, README.txt and README_pejacevic.txt: proof-read and
    cleaned up.
  * Move master-slave related documentation from README.txt to
    README_server.txt and leave a pointer in the former.
  * Rename README.txt to README_1st.txt.
  * piuparts-master.deb:
    - Ship README_server.txt.
    - Recommend devscripts and libsoap-lite-perl (for gather_bts_stats).
  * piuparts-report.py: Add a link to README_server.html.
  * master-bin/gather_bts_stats: write bts_stats.txt to master-directory.
  * conf/crontab-master: run gather_bts_stats daily.
  * master-bin/prepare_backup: backup bts_stats.txt and do not backup
    sources.txt.
  * piuparts.py: categorize adequate results using inadequate_tags,
    boring_tags, ignored_tags and unknown. Show adequate exit code if
    non-zero.
  * Add known_problems/*inadequate*.conf for all adequate tags we care about.
  * htdocs/index.tpl: Improve description about piuparts.debian.org.
    (Closes: #700848)

  [ Andrew Starr-Bochicchio ]
  * piuparts.py:
    - Move default keyring to distro defaults.  (Closes: #710346)
    - When distro defaults are explicitly specified, use the distro default
      mirrors (Closes: #710347).

 -- Holger Levsen <holger@debian.org>  Sun, 09 Jun 2013 12:57:52 +0200

piuparts (0.52) unstable; urgency=low

  [ Andreas Beckmann ]
  * piuparts.py:
    - Really disable PDiffs.  (Closes: #708241)
  * piuparts-master.in:
    - Use timeout to prevent master from getting stuck.  (Closes: #701618)
  * piuparts-slave.py:
    - Report upgrade tests involving downgrades as untestable.
    - Always pass --arch <arch> to piuparts.
  * piuparts-analyze.py:
    - Consider archived bugs, too.  (Closes: #669966)
  * piuparts-report.py:
    - Switch from python-rpy to python-rpy2.  (Closes: #705975)
    - rpy2: Use a noninteractive grDevice.
  * Makefile:
    - Switch default target from 'install' to 'build'.
  * scripts-no-usr-share-doc/post_setup_disable_usr_share_doc: New custom
    script to instruct dpkg to skip installing most files in /usr/share/doc.
    This catches maintainer scripts relying on /usr/share/doc content.
  * New bug template: postinst_uses_usr_share_doc.
  * piuparts-master.deb:
    - Switch Depends: python-rpy to Depends: python-rpy2.

  [ Holger Levsen ]
  * piuparts.py:
    - Run adequate (if installed) after installation test. New options
      --no-adequate and --fail-if-inadequate. (Closes: #703902)
    - Workaround #709372 and ignore broken symlinks found by adequate.
    - Do not print a "Guessed: debian" line on every run. It's the default
      anyway. (Closes: #703058)
  * piuparts-report:
    - Add templates for known_problems/inadequate_issue and inadequate_error.
    - Add link to the piuparts source at the top of the navigation menu on the
      left.
    - Add links to Debian QA group and jenkins.debian.net at the bottom of
      that navigation menu.
  * debian/control: Add adequate to piuparts' recommends.
  * piuparts-slave.postrm: Also remove /var/cache/piuparts/tmp on purge.
  * conf/crontab-master: Run generate_daily_report twice a day.
  * piuparts-slave.deb: Add piuparts_slave_run.8 and piuparts_slave_join.8
    manpages.

 -- Holger Levsen <holger@debian.org>  Mon, 27 May 2013 18:10:43 +0200

piuparts (0.51) unstable; urgency=low

  [ Andreas Beckmann ]
  * Mark all python code as utf-8 encoded.
  * piuparts.py:
    - In install-purge tests support installing extra packages before the
      package to be tested via --extra-old-packages.
    - Add --arch <arch> option to run the test for the requested instead of
      the default architecture.
    - Disable using PDiffs in order to save CPU instead of bandwidth to a
      local mirror/proxy.  (Closes: #708241)
  * piuparts.conf:
    - New global settings:
      + slave-count
    - Use installation-dependent defaults for known-problem-directory.
  * distros.conf:
    - Update backports setup after integration into the regular archive.
    - Enable stable security updates when installing stable backports.
    - Set testing = jessie and add jessie-proposed-updates.
  * piupartslib/conf.py:
    - Raise MissingSection if the requested section is not in piuparts.conf.
    - Improve handling of virtual distros.
  * piupartslib/packagesdb.py:
    - get_package(): Add flag resolve_virtual, disabled by default.
  * Rename piuparts-master.py to piuparts-master-backend.py
  * piuparts-master: New.
    - Wrapper shell script to simplify calling the master from the slave.
    - Get the 'master-directory' from piuparts.conf and chdir there.
    - Get the (global) 'log-file' from piuparts.conf and handle the error
      logging. No longer uses the section specific logfile name for errors.
  * Allow the master-command to be set in ~piupartsm/.ssh/authorized_keys to
    restrict ssh keys to only run piuparts-master.
  * piuparts-master-backend.py:
    - Raise CommandSyntaxError on unknown commands.
    - Add "section" command:
      + Make section selection part of the master-slave protocol.
      + Allow switching sections without reconnecting.
      + No longer accept section argument on the command line.
      + Switch the logfile after switching sections.
  * piuparts-slave.py:
    - Fix parsing 'idle' return value from master.
    - Let the piuparts-master (wrapper script) handle chdir and error logging.
    - Skip sections that don't exist in piuparts.conf and continue to run.
    - Pass the section to piuparts-master via the new "section" command
      instead of using a command line argument.
    - Keep the connection to the master open while switching sections. This
      reduces the number of ssh connections attempted while checking idle
      sections. Close the connection before processing packages, before going
      to sleep, and after communication errors.
    - Support empty master-command if the command is set in master's
      .ssh/authorized_keys file.
    - Change default basetgz name to {DISTRO}_{ARCH}.tar.gz.
  * piuparts-report.py:
    - Skip sections that don't exist in piuparts.conf.
    - "Missing" binary packages don't influence the overall test result of a
      source package. These are either udebs or for other architectures.
      (Closes: #699160)
    - Report the correct version for binary packages.
  * archive_old_logs:
    - Compress the archived logs.
  * detect_well_known_errors:
    - Skip sections that don't exist in piuparts.conf.
  * piuparts-master.deb:
    - Add Depends: xz-utils.
  * piuparts-slave.deb:
    - Restrict the ssh key added to master's authorized_keys to only run
      piuparts-master.
  * slave_run: Support starting multiple concurrent slaves.  (Closes: #678725)
  * Update and add new exceptions for buggy packages.
  * scripts-wheezy/post_setup_wheezy-fake-essential: New custom script to
    suppress some purge failures in wheezy.
  * post_{setup,distupgrade}_squeeze-backports: New custom scripts to improve
    support for squeeze-backports.
  * New known problem: Database setup failure (issue).

  [ David Steele ]
  * detect_well_known_errors:
    - Replace the bash script with an equivalent Python script.
    - Sort known error and issue packages by reverse dependency count,
      separating 'fail' from everything else.
      (Closes: #698526)
    - Add a PTS link to issue and error summary entries.
    - Replace the known_problem COMMAND with PATTERN and EXCLUDE_PATTERN,
      and replace grep shell calls with python re modules calls, for a
      10x speedup.
    - Validate field names, and only use valid known problem conf files.
    - Minor HTML syntax fix.
    - Minor template integration.

  [ Holger Levsen ]
  * piuparts.py:
    - Add to ignored_files:
      + /var/log/fontconfig.log (Closes: #703810) - Thanks to Hideki Yamane.
    - switch default Ubuntu distribution to "saucy".
  * Bump Standards-Version to 3.9.4.
  * Use /srv/piuparts.debian.org/ on piatti.debian.org as per DSA policy.
  * Provide instance configuration for pejacevic.d.o and piu-slave-bm-a.d.o.
  * Move README_piatti.txt and README_pejacevic.txt and update accordingly.
  * Provide two new helper scripts for running from git:
    update-piuparts-master-setup and update-piuparts-slave-setup, drop
    update-piuparts-setup.
  * Drop instances/forward.* files.
  * slave-bin/slave_run:
    - Run slave_cleanup before starting the slave.
  * slave-bin/detect_slave_problems: remove check limiting this script to be
    run on piatti only.
  * master-bin/prepare_backup: also backup sources.txt.

 -- Holger Levsen <holger@debian.org>  Wed, 15 May 2013 11:31:31 +0200

piuparts (0.50) unstable; urgency=low

  [ Andreas Beckmann ]
  * piuparts.py:
    - Add to ignored_files:
      + /var/lib/dpkg/arch
      + /usr/lib/python2.[67]/dist-packages/python-support.pth
        broken symlinks caused by python-support (see #635493 and #385775,
        thanks David Steele)
    - Call dpkg-deb with --nocheck to allow bad version numbers.
    - Pass unqualified package names to apt-cache show for lenny support.
    - Support plain URLs or local paths as --testdebs-repo argument and
      prepend/append "deb", "file://", and "./" as needed.
    - Improve the "dirname part contains a symlink" test and report
      overwritten files owned by other packages as failures.
    - Add --proxy=URL option.
    - piuparts.deb: Add Depends: piuparts-common for using distros.conf and
      piupartslib.
    - Use distros.conf to generate mirror configuration. This enables more
      complex scenarios involving partial distributions and dist-upgrades.
    - Use apt-get -t <target-release> if set in distros.conf.
  * piuparts.conf:
    - New global settings:
      + proxy
      + slave-directory
      + known-problem-directory (for known_problem definitions)
      + backup-directory (for the master script prepare_backup)
      + PYTHONPATH (to find the python modules in non-default path setups)
      + slave-load-max
    - New per-section settings:
      + depends-sections
      + basetgz-directory
    - Obsolete settings: upgrade-test-chroot-tgz.
    - Setting tmpdir is now mandatory for master/slave operation.
  * distros.conf:
    - New configuration file to describe full distributions (e.g.  sid,
      squeeze) and partial distributions (e.g. squeeze/security,
      squeeze-backports, experimental) along with their dependencies (e.g.
      base distribution) and non-default mirrors.  (Closes: #699028)
    - Allows setting a target-release (for apt-get -t ...).  (Closes: #687995)
    - Shipped in package piuparts-common.
  * piupartslib/conf.py:
    - Add methods: get_distros(), get_start_distro().
    - Add class DistroConfig for reading distros.conf.
  * piupartslib/packagesdb.py:
    - Add Package.waiting_count() and friends, populated in calc_rrdep_count.
    - Optimize reserve() and skip unavailable candidates.
    - Add method: set_dependency_databases().
    - Lookup missing packages, states, ... in the dependency_databases.
  * piuparts-master.py:
    - Sort packages to be tested by importance, i.e. descending waiting_count.
    - Use piuparts.conf global proxy setting as http_proxy.
    - Use distros.conf to compute URLs.
    - Load depends-sections for package lookup in partial distros.
  * piuparts-slave.py:
    - Tarball recreation can be disabled by setting max-tgz-age to 0.
    - Relax package existence checks to allow distupgrading to backports.
    - Fix SIGHUP handling while recycling.
    - Flush and unreserve all sections on interrupt.
    - Add support for running piuparts under /usr/bin/timeout.
    - Check system load frequently and enter sleep mode if threshold
      (piuparts.conf global setting slave-load-max) is exceeded. Operation
      will be resumed after load drops below 'slave-load-max - 1.0'. Disabled
      by default.
    - Use piuparts.conf global proxy setting as http_proxy and pass it to
      piuparts via --proxy.
    - Use distros.conf to compute URLs.
    - Use the upgrade-test-distros setting to select between install/purge
      test (if unset) and dist-upgrade test (if there are at least 2 distros).
      Drop support for running both tests for a section.
  * piuparts-analyze.py:
    - Add support for magic "$DISTRO/None" versions.
  * piuparts-report.py:
    - Call r.dev_off() after generating a plot.  (Closes: #657799)
    - Use piuparts.conf global proxy setting as http_proxy.
    - Use distros.conf to compute URLs.
    - Generate/prepend/append a default description.
    - Load depends-sections for package lookup in partial distros.
  * Makefile:
    - Add DESTDIR support.
    - Overhaul. Add dependencies between build and install targets.
    - Add support for placeholder substitution in scripts and config.
    - Perform syntax check on *.py before installation.
  * debian/rules: Set 'prefix' and 'DESTDIR' for build and install.
  * lib/read_config.sh: Factored out the piuparts.conf reading function that
    is used by all master/slave shell scripts. Shipped in piuparts.common.
    - Add support for RFC822 line continuation (wrap + indent) and comments.
  * master-bin/slave-bin: Switch to sourcing read_config.sh.
  * conf/crontab*: Substitute @sharedir@ at build time.
  * known_problems: Install to @sharedir@/piuparts/known_problems/.
  * Replace all remaining references to $HOME/bin and ~/bin with @sharedir@.
  * prepare_backup:
    - Get paths from piuparts.conf.
    - Prepare a copy of submissions.txt, too.
  * master-bin/slave-bin: Use PYTHONPATH from piuparts.conf.
  * piuparts-slave.deb:
    - Use /var/cache/piuparts/tmp as tmpdir.
    - Use /var/cache/piuparts/basetgz as basetgz-directory.
    - Populate ~piupartss/.ssh/known_hosts with localhost's hostkey.
    - Restrict the ssh key added to master's authorized_keys to only run
      piuparts-master.
  * slave_{run,join}: Rename the screen session to "piuparts_slave_screen".
  * slave_cleanup: Use pgrep to find running piuparts-slave processes.
  * slave_{run,join}: Use screen -ls to find running screen sessions.
  * slave_join: Use 'script /dev/null' hack if needed to get a writable tty.
    This avoids running the piuparts-slave screen session as root.
  * slave_run: Get paths etc. from piuparts.conf.
  * slave_run: Ensure the tmpdir exists, this could be on tmpfs.
  * detect_leftover_processes: Move statefile to slave-directory.
  * detect_stale_mounts: Merge into detect_tmp_cruft.
  * detect_tmp_cruft: Move to slave-bin and run from slave crontab.
  * detect_slave_problems:
    - Move to slave-bin and run from slave crontab.
    - Use idle-sleep setting from piuparts.conf.
    - Move statefile to slave-directory.
  * master: Get rid of the monitor-slave directory.
  * pre_install_exceptions: Handle bootcd-ia64 installation in squeeze.
  * post_distupgrade_exceptions: Handle libdb4.8 removal in wheezy.
  * pre_remove_50_find_bad_permissions: Add some exceptions.
  * pre_remove_50_find_missing_copyright: Add some exceptions.
  * post_{setup,distupgrade}_experimental: New custom scripts to improve
    support for experimental.
  * Add several exceptions for lenny and lenny2squeeze tests.
  * New script to enable Debug::pkgPackageManager during upgrades:
    scripts-debug-packagemanager/pre_distupgrade_debug_packagemanager
  * New known problem: Packages that need to be rebuild or updated for newer
    tools, e.g. due to obsolete install-info or tex-common usage.
  * New bug template: unhandled_symlink_to_directory_conversion.
  * New bug template: installs_over_existing_symlink.

  [ Holger Levsen ]
  * Mention http://piuparts.debian.org in README.txt prominently.
  * Mention github clone in htdocs/index.tpl.

  [David Steele]
  * Replace the Tango icon symlinks with copies.
  * Make the Tango weather icons required for master.

 -- Holger Levsen <holger@debian.org>  Fri, 15 Mar 2013 15:36:12 -0700

piuparts (0.49) unstable; urgency=low

  [ Andreas Beckmann ]
  * Add support for dist-upgrade tests of "disappearing" packages:
    - master/report: Get candidate packages from distro in the "distro"
      setting in piuparts.conf and (target) versions to test from last distro
      entry in "upgrade-test-distros". In case a package no longer exists, use
      a pseudo-version "None".  (Closes: #656438)
    - slave: Support pseudo-version "None".
    - piuparts: Do not try to install unavailable packages after dist-upgrade.
  * piuparts.py:
    - Run custom scripts only once if dependencies are installed via a
      metapackage.
    - Rename --no-debsums option to --warn-on-debsums-errors.
    - Add --extra-repo=<sources.list line> option for adding extra
      package sources, e.g. backports, security or local repositories.
      The argument must be a valid line (including whitespace) that is added
      to sources.list verbatim. The option may be repeated to add more lines.
    - Qualify to the package names extracted from .debs with the version.
    - Add --testdebs-repo=<sources.list line> option. Provide the package(s)
      to be tested (and additional dependencies that are not yet in the
      archive) in a repository to enable dependency resolution with apt-get.
      Use for complex install and upgrade scenarios.  (Closes: #676694)
    - Add --distupgrade-to-testdebs option. During distupgrade tests override
      packages from the target distro with the packages from the testdebs
      repository. This allows doing distupgrade tests before uploading.
    - Enable upgrade tests if both --apt and --testdebs-repo are given.
  * piupartslib/conf.py:
    - Add get_final_distro() method.
    - Add optional distro argument to get_mirror() method.
  * piupartslib/packagesdb.py:
    - Speed up LogDB by fetching existing files with os.listdir().
  * piuparts-slave.py:
    - Disable X forwarding while connecting to master.
    - Move checks for package existence to test_package().
  * piuparts-analyze.py:
    - Sort bugs and try the newest bug first.
  * piuparts-report.py:
    - Fix URLs to piatti's config.
    - Hardlink the logfiles to the htdocs tree (with copy as fallback).
  * post_setup_squeeze-fake-essential: Restrict fake-essential install-info to
    the 4 packages that actually need this.
  * New custom script: pre_remove_40_find_obsolete_conffiles, report obsolete
    conffiles after package upgrades. Suggested by Michael Biebl.
  * pre_remove_50_find_missing_copyright: Skip check for packages that are not
    installed or have only config files remaining.
  * post_remove_cleanup: Cleanup dovecot certificates.
  * Add support for installing and upgrading to the multiarch ia32-libs* in
    wheezy/sid on amd64.  (Closes: #679780)
  * Merge known problem analyses excessive_output and runtime_exceeded into
    new known problem resource_violation.
  * New known problem: Leaving obsolete conffiles after upgrade.
  * New known problem: Modifying conffiles or other shipped files (issue).
  * New bug template: partial-upgrade-file-overwrite.

  [ Holger Levsen ]
  * README.txt:
    - reformat with shorter line lengths (Closes: #603873).
    - fix some typos.

 -- Holger Levsen <holger@debian.org>  Sat, 12 Jan 2013 12:12:45 +0100

piuparts (0.48) unstable; urgency=low

  [ Andreas Beckmann ]
  * piuparts.py:
    - Ignore *.dpkg-* conffile backups found in --scriptsdir directories.
    - Report attributes (for reference and current file) in case of file
      modification.
    - Report paths of installed files that contain symlinks (for better
      debugging of the problems caused by such a setup).
      ( test $(dirname $x) != $(readlink -f $(dirname $x)) )
    - Add debsums, processes, and broken-symlinks check after the first purge
      in --install-purge-install mode.
    - Add --install-recommends option, disabled by default.
    - Mark temporary directories with a .piuparts.tmpdir file.
    - Use rm -rf --one-file-system to delete chroots.
  * piuparts.conf:
    - New per section settings: expire-old-days, expire-fail-days (defaulting
      to 0 which means expiration is disabled).
    - Split and rename piuparts-cmd into piuparts-command ([global] setting
      that should include all common flags) and piuparts-flags (for additional
      section-specific flags).
    - Rename the tempdir setting to tmpdir, this will be used for the --tmpdir
      argument of piuparts, too.
  * piuparts-master.py:
    - Enable recycling before initializing the real package db.
    - Enable logging by default and set default log-file to
      $SECTION/master.log. Use "/dev/null" to disable logging.
  * piuparts-slave.py:
    - Retry sections with higher precedence more often.
    - Construct the piuparts command line from the new config options
      piuparts-command, piuparts-flags, and tmpdir.
  * piuparts-report.py:
    - Don't hardcode section names, always show all known_problem reports.
  * detect_piuparts_issues: Catch the chroot running out of space.
  * reschedule_oldest_logs: Implement logfile expiration. Delete logfiles that
    are marked for recycling and are older than expire-{old,fail}-days. These
    packages have not been retested because of some dependency problem making
    the package currently untestable. Deleting the log will cause the package
    to be moved to dependency-failed-testing or similar state.
    expire-*-days needs to be greater than reschedule-*-days to enable this.
  * slave_cleanup: Only remove directories containing a .piuparts.tmpdir file.
  * New bug template: copyright_file_missing_after_upgrade.
  * New known problem: Installing something over existing symlinks.

 -- Holger Levsen <holger@debian.org>  Fri, 30 Nov 2012 12:12:09 +0100

piuparts (0.47) unstable; urgency=low

  [ Andreas Beckmann ]
  * piuparts.py:
    - Add to ignored_files/ignored_patterns:
      + /var/log/dbconfig-common/dbc.log
    - Print a final message before terminating in the panic() handler.
    - Add support for running debsums before package removal, enabled by
      default. May be disabled via --no-debsums.  (Closes: #687538)
    - Add debsums as dependency.
  * piuparts-slave.py:
    - Detect incomplete piuparts output and ensure such tests fail.
  * piuparts-report.py:
    - Rewrite find_files_with_suffix(), handle disappearing files.
  * New custom script pre_remove_50_find_missing_copyright: check for missing
    /usr/share/doc/$package/copyright files.  (Closes: #683685)
  * Rename custom script post_install_find_bad_permissions to
    pre_remove_50_find_bad_permissions to avoid early failures during upgrade
    tests that may be fixed in a later version.
  * Remove post_purge_dbconfig_cleanup custom script.
  * reschedule_oldest_logs: Refactored.
    - Fix duplicate variable name usage that sometimes prevented recycling.
    - Support a [global] auto-reschedule=no setting.
  * detect_well_known_errors: Unclassified logs may still be bugged.
  * detect_piuparts_issues: Detect incomplete logfiles.
  * New bug template: modifies_conffiles.
  * New known problem: Modifying conffiles or other shipped files.
  * New custom script post_distupgrade_hack_debsums to work around #687611
    which makes all debsum checks fail due to modification of
    /usr/share/keyrings/debian-archive-removed-keys.gpg during upgrades.

 -- Holger Levsen <holger@debian.org>  Fri, 28 Sep 2012 13:24:47 +0200

piuparts (0.46) unstable; urgency=low

  [ Holger Levsen ]
  * piuparts-report: drop in-code index.tpl stub.
  * slave-join: fix bug preventing detection that the slave is not running.
  * piuparts: call schroot with session: argument, thanks to Stephan Sürken
    for the patch. (Closes: #686360)

  [ Andreas Beckmann ]
  * piuparts.py:
    - Add to ignored_files/ignored_patterns:
      + /var/lib/cdebconf/{questions,templates}.dat-old
      + /var/lib/onioncat/
      + /var/lib/vmm/(./.*)?    (Closes: #682184)
    - Fix some leftover files and directories getting incorrectly accounted to
      the package being tested instead of the dependencies in --warn-on-others
      mode.
    - Implement --install-purge-install option: test purging with all
      dependencies still installed; re-install after purge.
    - Install the dependencies and snapshot the chroot before the
      --install-purge-install test.  Check that the chroot after purge matches
      the snapshot.  (Closes: #668713)
  * piupartslib/dependencyparser.py:
    - Package names may now have a ":any" qualification in some cases.  Extend
      the parser to recognize and discard this suffix.
  * piupartslib/packagesdb.py:
    - Implement logfile recycling mode that avoids getting a large backlog of
      untested packages due to uncoordinated log deletion.  Delay log deletion
      and give preference to packages (or versions) that have not yet been
      tested.  (Closes: #670150)
      + logfiles to be recycled should be hardlinked from pass/, fail/, ... to
        recycle/
      + recycling can be enabled if recycle/ is not empty
      + treat packages with logfile in recycle/ as initially "unknown" and
        compute state ("waiting[-for-dependency]-to-be-tested")
      + delete old logfile while reserving such a package
  * piuparts-master.py:
    - Accept and discard duplicate log submissions, preventing the slave from
      retrying infinitely.
    - Delay loading the Packages file which is only needed for "status" and
      "reserve" commands, but not for submitting logs.
    - Add "recycle" command to enter logfile recycling mode (needs to be
      issued before "status" or "reserve").
    - Remember idle state by creating stamp files.
    - Add "idle" command to check a remembered idle status before trying to
      "reserve" packages (avoid package state computation).  Idle status (i.e.
      no packages available for "reserve") will be remembered for an hour, but
      any log modification (submission, deletion, marking for recycling) will
      clear the idle status.
  * piuparts-slave.py:
    - Fix stopping the currently running test (Ctrl-C Ctrl-C).
    - Handle master communication exceptions while sending logs or reserving
      packages: skip the section but keep the slave running.
    - Flush finished logs from sections that have processing postponed due to
      precedence settings.
    - Skip connection to master if we have reserved but no submittable logs.
    - Submit finished logs after completing all reserved logs in a section.
    - Send finished logs to master if interrupted with a single Ctrl-C.
    - Try to unreserve all reserved logs after interrupt.
    - Add SIGHUP handler that triggers flushing finished logs.  Flushing (all
      sections) will be done after the current test has finished.
    - Enter logfile recycling mode if no section has packages left for regular
      processing.  Recycle logfiles until a section becomes available for
      regular processing.  If no logfiles could be recycled, retry after an
      hour.
    - Issue "idle" command before "reserve" and skip status computation and
      reserving if master is idle.
  * Simplify running piuparts from GIT.
  * Reorganize layout in the GIT repository to reduce path nesting and length.
  * Makefile:
    - Separate build and install targets.
    - Adjust for new layout, cleanup, simplify.
  * conf/piuparts.apache: Set DefaultType text/plain (for the logfiles).
  * reschedule_oldest_logs: Hardlink old logfiles to recycle/ instead of
    deleting them.  Cleanup obsolete rescheduling requests.
  * New helper script: master-bin/reclassify_bugged.
  * New custom script post_setup_forbid_home: replace /home with a file to
    prevent creating home directories there.  (Closes: #677332)
  * New custom script post_install_find_bad_permissions: look for world
    writable directories without sticky bit set.

 -- Holger Levsen <holger@debian.org>  Mon, 03 Sep 2012 15:28:04 +0200

piuparts (0.45) unstable; urgency=low

  [ Holger Levsen ]
  * Merge piatti.git into piuparts.git, so that piatti.git has become obsolete
    now. Update documentation accordingly.
  * Further split packaging into piuparts-master, piuparts-slave and
    piuparts-common binary packages (Closes: #585861) and cleanup
    dependencies.
  * Update piuparts.NEWS about master+slave packages.
  * Switch to debhelper8 packaging.
  * debian/copyright: use versioned URI of the machine-readable copyright file,
    thanks lintian.
  * Move /etc/sudoers.d/piuparts to piuparts-slave package.
  * piuparts-master: depend on tango-icon-theme and drop sunny.png and
    weather-severe-alert.png and use links instead.
  * Reviewed and merged/cherry-picked all of the following changes.

  [ David Steele ]
  * Remove debian/postinst as it was only dealing with lenny time area
    configuration files.
  * Added server configuration files for apache, sudo, and cron.
  * Use dh_install, in preparation for multiple package build.
  * Added packaging to create the piuparts-server package out of the old
    piatti directory tree (Closes: #652934).
    - Create and configure piupartss and piupartsm users.
    - Coordinate ssh keys between master and slave users.
    - Create working directory tree for each under /var/lib/piuparts
  * packagesdb.py:
    - Calculate recursive reverse dependency count, and store in PackagesDB.
    - Calculate the count of packages being blocked by a failed package.
  * piuparts-report.py:
    - Release Section object when section processing is complete.
      (Closes: #673919)
    - Display reverse dependency counts and block counts to failure summaries.
    - Sort the failed-testing and cannot-be-tested summaries by block count.
      (Closes: #674498)
    - Replace O(n^2) search in remove_old_logs() with a hash
      piuparts-report run time improved 20% on mature environment.
    - Another search fix in create_package_summaries (find_links_to_logs)
      yielding a 10x speedup for piuparts-report runs.
      (Closes: #674672)
    - Cleanup/wrap some long source lines.
    - Cleanup/wrap some long html lines.
    - Allow the html root to be changed from /
      (piuparts.conf: e.g. [global] doc-root = /piuparts/).

  [ Andreas Beckmann ]
  * piuparts.py:
    - Implement --install-remove-install option to test installation in
      config-files-remaining state.  (Closes: #359154)
    - Report leftover symlinks with target.
    - Report leftover directories with a trailing slash.
    - Allow ignore entries to specifically match directories.
    - Ignore patterns need to match the full filename, not a substring.
    - Cleanup and regroup ignore lists.
      + Remove many obsolete entries not needed for squeeze or later.
      + Group ignore entries into piuparts state, system state, package
        management, logfiles, home directories, application data, and HACKS.
    - Add to ignored_files/ignored_patterns:
      + Default system logfiles as created by syslogd in /var/log/
      + Common empty directories in /etc not removed due to dpkg bug #316521
      + cdebconf status files
      + /boot/grub/
      + /etc/X11/default-display-manager
      + /etc/aliases.db
      + /etc/apt/trusted.gpg.d/.*.gpg~
      + /etc/network/interfaces
      + /etc/news/whoami
      + /usr/share/keyrings/debian-archive-removed-keys.gpg~
      + /var/crash/
      + /var/lib/citadel/(data/.*)?
      + /var/lib/gozerbot/
      + /var/lib/nagios/                        (Closes: #668756)
      + /var/lib/openvswitch/(pki/.*)?
      + /var/spool/powerdns/                    (Closes: #531134, #531135)
    - Implement a timeout for commands being run in the chroot.
    - Set time limit to 30 minutes per command. (Closes: #654423)
    - Terminate all processes running inside the chroot before removing the
      chroot; also in case piuparts aborts due to an error.
    - Continue killing running processes as long as new processes get spawned
      in the chroot.
    - Perform chroot cleanup after receiving Ctrl-C/SIGINT, too.
    - Let Chroot register/de-register the cleanup panic handler.
    - Remove temp_tgz on error exit.
    - Remove metapackage build directory on error exit.  (Closes: #663702)
    - Don't remove eatmydata when minimizing a chroot.  (Closes: #658962)
    - Add support for version-qualified package arguments (--apt foo=1.2-3).
    - Switch fallback mirror to http://cdn.debian.net/debian.
  * piuparts.conf:
    - Defaults for all [section] settings can be set in the [global] section.
    - Change master-command to not include the section name so that it can be
      set in the [global] section.
      The section name will be given as an argument to this command.
    - Make doc-root default to "/".
    - New per section key: area (set to one of main, contrib, non-free).
    - New defaults: mirror=http://cdn.debian.net/debian, area=main.
    - Compute URLs from mirror, distro, area, arch.
    - Removed deprecated keys: known_circular_depends, packages-url,
      sources-url.
  * master/db/report: Add a new category /affected/ for failed logs where the
    bug is in a dependency, but only exposed by the package being tested.
    - In the BTS these are reported as          (Closes: #657740)
        Package: buggy-package
        Version: buggy-version
        Affects: package-under-test
        Found: package-under-test/tested-version
    - Reschedule /affected/ logs like /fail/ logs.
  * piupartslib/conf.py:
    - Add support for getting default values from a special section.
    - Add methods to get mirror, distro, area, arch from config file or
      defaults.
    - Add methods to compute URLs to Packages and Sources files.
  * piupartslib/packagesdb.py:
    - Do not consider a package as "untestable" if untestable/ contains a
      logfile from an obsolete version of that package.
    - Simplify handling of package and dependency states.
    - Do not inherit 'dependency-does-not-exist' state (which may be fixed
      in the package) but propagate it to 'dependency-cannot-be-tested'.
    - Remove 'no-dependency-from-alternatives-exists' state and use
      'dependency-does-not-exist' instead.
    - Remove 'unknown-preferred-alternative' state as it interferes with
      circular dependencies involving alternatives and virtual packages.
    - Fix state resolution of package dependencies containing alternatives,
      virtual packages and circular dependencies.
    - Remove 'circular-dependency' state.
    - Stop using static known_circular_depends.
    - Compute dependency cycles and test packages on such cycles if all
      non-circular dependencies are satisfied.
    - Consider any combination of two error states for the blocking count.
    - Always run create_subdirs() during initialization.
  * piuparts-master.py:
    - Remove known_circular_depends handling.
    - Reduce logfile verboseness: do not include received logs.
    - Always chdir to master_directory, do not rely on being run from there.
    - Record timestamps of submitted logs in submissions.txt.
  * piuparts-slave.py:
    - Randomize waiting time (between 60 and 180 seconds) if master is busy.
    - Sleep until the next section can be tried, but at least 1 minute.
    - Simplify and merge Section.setup() into Section.__init__().
    - Generate master command: use global setting and append section.
    - Test the 'dpkg' package for creating/updating a base_tgz.
    - Don't update the tarball for disabled sections.
    - Rewrite starting piuparts.
    - Rewrite stopping piuparts for more reliable cleanup.
    - Introduce Ctrl-C/SIGINT handling:
      press Ctrl-C once to exit after the current piuparts test has finished,
      press Ctrl-C again to cleanly terminate the currently running test,
      press Ctrl-C again to abort any ongoing cleanup.
    - Pass a version qualified package name (foo=1.2-3) to piuparts to ensure
      the correct package version gets tested.
    - Increase verboseness for untestable packages.
    - Remove idle.stamp functionality.
  * piuparts-report.py:
    - Remove known_circular_depends handling.
    - Exclude obsolete states from generated report.
    - Establish packagesdb working directory in Section.
    - Handle logs in /affected/ directories.
    - detect_well_known_errors: Add bug links if bugs are known.
    - New known problem: "packages have been kept back".
    - Report rdeps and blocking counts in all error state reports.
    - Fix another race with logfiles disappearing while copying.
  * piuparts-analyze.py:
    - Don't report further bugs/versions if we found a match.
    - Classify logs with bugs filed into /bugged/ or /affected/.
    - Write .bug files with links to the BTS.
  * detect_archive_issues: Only consider logs older than one day for marking
    as "untestable" to allow piuparts-analyze to handle the log first.
  * Replace all references to lenny and squeeze with squeeze and wheezy.
  * Add/update several bug reporting templates.
  * Add custom scripts to aid debugging common problems in maintainer scripts.
  * Add custom script for squeeze to ensure adduser, ucf, and install-info
    are not purged.
  * Add custom scripts to enable/perform additional cleanup procedures to
    reduce the "FAIL: Package purging left files on system" errors if
    --warn-on-leftovers-after-purge is not used.
    (Closes: #668752)
  * Ship custom scripts in the piuparts package.
  * Comment sudoers and crontabs shipped in the master/slave packages,
    requiring explicit editing after installation to activate them.
  * Bump debhelper and dpkg dependencies for using dpkg-maintscript-helper.
  * Remove obsolete /etc/piuparts/piuparts.conf from old piuparts package.
  * Ship /etc/piuparts/piuparts.conf in the piuparts-slave package.
  * Create missing home directories if the piupartsm/piupartss users remain
    from a previously purged installation.

  [ Leo Iannacone ]
  * piuparts.py: add --existing-chroot option, specify a directory as source
    for the chroot, instead of building a new one with debootstrap or
    decompressing an archived one.  (Closes: #658044)

  [ Mika Pflüger ]
  * piuparts.py: Remove obsolete functions shellquote, apt_get_knows, and
    append_to_file.

  [ Mehdi Abaakouk ]
  * piuparts.py: Add support for schroot. (Closes: #530733)

 -- Holger Levsen <holger@debian.org>  Thu, 21 Jun 2012 22:17:26 +0200

piuparts (0.44) unstable; urgency=low

  [ Andreas Beckmann ]
  * piuparts.py:
    - Add to self.ignored_patterns: /var/lib/ucf/.*
    - Increase output limit to 3 MB (for dist-upgrading daptup).
    - Do not miss Pre-Depends in --warn-on-others mode.
    - Remove packages and reinstall missing ones in one apt-get call.
    - Run 'apt-get dist-upgrade' (instead of upgrade) during chroot setup.
  * piupartslib/packagesdb.py:
    - Only consider the newest version of a package as test candidate.
      (Packages files may contain more than version of the same package.)
  * piuparts-master.py:
    - Implement simple section locking to allow concurrent master instances
      but allow only one instance per section.
  * piuparts-slave.py:
    - Do not leak the logfile file descriptor to piuparts.
    - Skip disabled sections (max-reserved = 0).
    - Do not abort if connection to master failed, just skip the section.
    - Do not abort if Packages file cannot be fetched, just skip the section.
    - Implement simple section locking to allow concurrent slave instances.
    - Sections wait before retry 15 minutes after error and one hour if idle.
    - Create idle.stamp files to remember idle sections for one hour and
      notify concurrent slaves about idle state.
    - Skip misconfigured sections that have neither 'distro' nor
      'upgrade-test-distros' in their config.  (Closes: #668863)
  * piuparts-report.py:
    - Add link to the list of untestable logs.
    - Add more known problem reports: forgotten alternatives, warnings in
      passed logs: leftover files and failed maintainer scripts.
    - Do not abort if logfiles disappear during copying.
  * Makefile: Install documentation with mode 0644 instead of 0755.

  [ Holger Levsen ]
  * piuparts-report: don't create output for disabled sections. (Bye bye
    Lenny!)
  * Bump Standards-Version to 3.9.3, no changes necessary.

 -- Holger Levsen <holger@debian.org>  Thu, 17 May 2012 14:36:53 +0200

piuparts (0.43) unstable; urgency=low

  [ Andreas Beckmann ]
  * piuparts.py:
    - Add to self.ignored_patterns: /run/.*
    - Unset DISPLAY variable before running commands in the chroot.
    - Read possibly remaining buffered output after a command terminated.
    - Run apt-cache policy on the packages to be installed.
    - Simplify keeping the reference chroot state: move tree info, selections
      and diversions into a dict, can be extended easily.
    - Fix --*end-meta documentation and actually enable these options.
    - Cleanup options and settings.
  * piupartslib/packagesdb.py:
    - Restrict circular-dependency state to packages on the circle.
  * piuparts-slave.py:
    - Fix chdir in/out of the slave dir to work with relative paths.
  * piuparts-report.py:
    - Reorder the list of known problem analyses and add a few new ones.
    - Correctly split + strip comma-separated lists.
  * piuparts-analyze.py:
    - Also consider bugs that 'affects' a package.
    - Treat bugs without 'found' version as older than anything.
  * Makefile: Support version number substitution in piuparts-*.py, too.
  * README.txt: Document piuparts.conf settings used by piatti.git scripts.

  [ Holger Levsen ]
  * piuparts.1.txt: correctly reverse the description of --save-end-meta
    and --end-meta.
  * piuparts-report.py:
    - add support for more static pages and add bug_howto.tpl, explaining how
      to file meaningful bugs piuparts-analyse understands. This page also
      links to the templates used for bug filing.
  * piuparts-slave.py: make status message more useful by including the
    section.

 -- Holger Levsen <holger@debian.org>  Sun, 22 Jan 2012 13:03:59 +0100

piuparts (0.42) unstable; urgency=low

  [ Holger Levsen ]
  * piuparts.py:
    - add to self.ignored_files: /etc/blkid.tab (Closes: #638831)
    - add to self.ignored_patterns: /var/lib/apt/lists/.*
    - apply patch by Gregor Herrmann to fix --minimize. (Closes: #648423)
  * Remove Debian.NEWS entry about source in git. (Closes: #640121)
  * piuparts.py, piuparts-report.py, ChangeLog: Expand tabs to spaces.
  * Remove whitespaces from whitespace-only lines.
  * piuparts-report:
    - create maintainer subdirs if they don't exist.
    - detect tests being terminated due to excessive output.
  * Add git to Build-Depends-Indep: as git describe is used to generate
    part of the version string for development builds.
  * Add debian/.gitignore

  [ Mika Pflüger ]
  * piuparts-analyze.py:
    - Rewrite to use python-debianbts to analyze if bugs are filed already.
    - The BTS only tracks source versions, so remove binNMU-part from
      package versions when comparing with versions from the BTS.
    - Reduce noise in the output by only printing one action/advise per
      package.
    - Fix extraction of package versions from bug reports. Thanks to
      Andreas Beckmann for catching and solving the error.
  * debian/control: Add python-apt and python-debianbts to piuparts depends.

  [ Scott Schaefer ]
  * debian/copyright: Make it compliant with DEP-5.
  * piuparts-slave.py:
    - Replace deprecated os.popen2 with subprocess.Popen. (Closes: #640646)
    - Add some more logging.
    - Kill children (hard-coded value, 45 minutes) to ensure test doesn't
      run "forever" (Closes: #640647, #387428)
  * piuparty.py:
    - Kill leftover processes (via SIGTERM, then if that fails, via SIGKILL).
      (Closes: #522918)
    - Test for incorrect diversion handling:  (Closes: #588313)
      a) Existing diversions removed/modified, and/or
      b) Installed diversions not removed by purge.
  * piupartslib/packagesdb.py: Modify several functions in PackagesDB class
    to use python 'set' type, instead of a list.  This permitted replacing
    inefficient combination of unique() function and random.shuffle() with
    python set.pop() method.  Since python prohibits storing non-hashable
    object in a set, minor modifications to piuparts-report and to
    piuparts-master required. (Closes: #640648)

  [ Andreas Beckmann ]
  * *.py: Add vim modeline.
  * piuparts.py:
    - Add unittests for misbehaving symlinks.
    - Fix resolving absolute symlinks of intermediate directory components,
      i.e. /var/run -> /run while checking /etc/motd -> /var/run/motd.
      Solves about 30000 false positives of
      'Broken symlinks: /etc/motd -> /var/run/motd'.  (Closes: #648784)
    - When running commands in the chroot, redirect stdin from /dev/null.
    - Stop using Popen.communicate() as it may run out of memory.
    - Terminate commands producing more than 2 MB of output. (Closes: #649335)
    - Create /etc/dpkg/dpkg.cfg.d/ if missing inside the chroot (e.g. on
      lenny).  (Closes: #647752)
    - Remove logrotate and its dependencies only once.
    - Only run 'apt-get update' after updating the sources.list.
    - Only run 'apt-get clean' before creating tarballs or saving meta data.
    - Do the same checks for running processes and broken symlinks in all
      tests.  (Closes: #648708)
    - Create piupart's apt config in the chroot as /etc/apt.conf.d/piuparts
      instead of /etc/apt.conf in order to allow overriding the settings from
      custom scripts by just dropping new config bits in e.g.
      /etc/apt/apt.conf.d/piuparts-foobar.
    - Integrate diversion checks with Chroot.check_result().
    - Use 'apt-get remove' to remove all packages at once with proper
      dependency ordering.  (Closes: #648162)
    - Purge all packages at once instead of doing it one-by-one.
    - Make restore_selections() reinstall missing packages.  (Closes: #648707)
    - Set more environment variables to let custom scripts know where and
      when they are being run: PIUPARTS_TEST, PIUPARTS_PHASE,
      PIUPARTS_DISTRIBUTION{,_PREV,_NEXT}.  See the README for details.
      (Closes: #589498)
    - Add missing post_install_* custom scripts to install_packages_by_name().
      (Closes: #628077)
    - Remove pre_upgrade_* custom scripts, they can be replaced with
      pre_install_* scripts that check for PIUPARTS_PHASE=upgrade.
    - Add pre_test_* custom scripts.  These are run exactly once at the
      beginning of each test (after recording the initial chroot state).
    - Allow multiple --scriptsdir options, the contents will be merged.
    - Exclude /tmp/scripts when creating a tarball.
    - Use --one-file-system when creating a tarball to exclude bindmounts etc.
    - Restore base system from temp_tgz instead of running debootstrap again.
      (Closes: #648193)
    - Do not fail upgrade/distupgrade tests for a set of packages where not
      all packages exist in the start distribution.  This happens e.g. when
      testing .changes files and packages were split/added. Only install the
      old packages that actually exist according to 'apt-cache show'.
    - Add --extra-old-packages option to intall additional old packages that
      are not in the set of new packages to be tested.  Useful for testing
      upgrades with Conflicts/Replaces relationships, e.g. in package renames
      or merges.
    - Use consistent variable names for package lists.  (Closes: #648177)
    - Compute the changes in restore_selections().
    - Check for settings.scriptsdir inside run_scripts().
    - Consistently use chroot.relative() to build filenames inside the chroot.
  * piupartslib/packagesdb.py:
    - Handle 'unknown-preferred-alternative' state correctly.
    - Add 'does-not-exist' state for dependency resolution to distinguish this
      from 'unknown' state so that the latter only indicates 'unresolvable' or
      'not yet resolved'.
    - Handle virtual packages separately from real packages.
    - Use get_package_state() internally which 'resolves' (purely) virtual
      packages by default (can be disabled).
  * piuparts-master.py:
    - Add a 'status' command that reports package counts for all states.
  * piuparts-slave.py:
    - Fix triggering tarball recreation.
    - Check tarball age regularily.
    - Log tarball creation in *.tgz.log.
    - Request and print package counts from master.
    - Reload section config every time a section is being run.
    - Add precedence attribute to allow prioritizing different sections and to
      suspend processing of low priority ones while there are packages waiting
      in more important sections.
  * piuparts-report.py:
    - state-*.html: Sort package lists by name, display state of all
      alternative dependencies and packages providing a virtual dependency.
    - source/?/*.html: Sort binary packages by name.
    - maintainer/?/*.html: Sort source packages by name.
    - Update list of error states to be highlighted.
    - Archive logs of packages that were removed from the distribution.
    - Speedup generating maintainer summaries.
  * Makefile: Use 'git describe' to get an exact stamp for development
    versions.

  [ Dave Steele ]
  * piuparts-slave.py: make Section.run() report the number of packages
    processed and use this to decide whether a slave should sleep.
    (Closes: #649967)

  [ Stefano Rivera ]
  * piuparts.py:
    - Properly install and remove logrotate.  (Closes: #638832)
    - Use eatmydata by default, add option --no-eatmydata. (This was discussed
      in #633033.)

 -- Holger Levsen <holger@debian.org>  Fri, 23 Dec 2011 10:51:28 +0100

piuparts (0.41) unstable; urgency=low

  * piupartslib/packagesdb.py: Apply patch by Scott Schaefer to also consider
    alternative depends: the algorithm used to select the "best" alternative
    is:
     1) Prefer first alternative in state "essential-required"
     2) If no "essential-required" alternatives, prefer first alternative
        in state "successfully-tested"
     3) Otherwise, prefer first alternative in state
        "waiting-to-be-tested" IF NO REMAINING alternatives are in one of the
        "unknown/fail" states
    For this two new states have been introduced:
     a) "unknown-preferred-alternative": equivalent of "unknown", this defers
        calculation of this package's state, since one or more of its
        alternative depends are "unknown" (or
        "unknown-preferred-alternative"), and no alternative is either
        "essential-required" or "successfully-tested".  The alternatives will
        be re-tested on subsequest pass.
     b) "no-dependency-from-alternatives-exists": if none of the alternatives
        can be found in the archive.
    (Closes: #526045)
  * piuparts-report.py:
    - correct a typo from the patch for #523950.
    - make_stats_graph: draw the two new states as well.
    - point to source code in git instead of svn.
  * piuparts.py:
    - use proxy settings either from apt configuration or http_proxy
      environment variable, the latter overwriting the former (if present)
      - Thanks to Scott Schaefer for the patch. (Closes: #632046)
    - new option "--no-install-purge-test" to only do upgrade tests
      - Thanks to Andreas Beckmann for the patch (Closes: #588482)
    - run dpkg with --force-unsafe-io by default and introduce new option
      "--dpkg-noforce-unsafe-io" to disable this feature. (Closes: #633033)
      Thanks to Scott once more!
    - new option: "--fail-on-broken-symlinks". Remove option "--warn-symlinks"
      as this is the default now.
  * piuparts-slave:
    - check if chroot-tgz is older than max-tgz-age (defaulting to 30 days)
      and recreate it, if it is. Keep backup and put in back in place when
      debootstrapping a new chroot-tgz fails. Retry after min-tgz-retry-delay
      seconds. Thanks to Scott Schaefer for the patch. (Closes: #632924)
    - document new configuration options max-tgz-age and min-tgz-retry-delay
      in README.txt.
    - fix bug in piuparts-slave which prevented running a single section by
      including section name as command-line argument - thanks again to Scott
      and see 632924 too.
  * debian/control:
    - require python >= 2.6.6-3~, get rid of python-support build-depends.
    - add X-Python-Version: pseudo-header
  * debian/rules: use dh_python2 instead of python-support to build the
    package
  * Makefile: build for python 2.6 and 2.7 instead of 2.5 and 2.6.
  * Source code is now stored in git.
    http://anonscm.debian.org/gitweb/?p=piuparts/piuparts.git
    git clone git+ssh://git.debian.org/git/piuparts/piuparts.git
    Thanks to Thomas Koch for setting those up and keeping history!
  * The configuration and scripts used on piatti.debian.org have also been
    moved to git, the URLs are the same, just s#piuparts#piatti#.
  * Add entry about git to NEWS.
  * Update Vcs-*-Headers in control to reflect move to git.

 -- Holger Levsen <holger@debian.org>  Wed, 24 Aug 2011 13:47:07 +0200

piuparts (0.40) unstable; urgency=low

  * piuparts.py:
    - make "natty" the default Ubuntu distribution.
    - add to self.ignored_files:
      - /var/log/bootstrap.log
  * debian/control: depend on ${python:Depends} instead of just python. Thanks
    to Jakub Wilk. (Closes: #614617)
  * *.py: do not use Python built-in function names as variable name. Thanks
    to Carl Chenet for a first patch and Scott Schaefer for the applied one.
    (Closes: #523950)
  * Bump Standards-Version to 3.9.2, no changes necessary.
  * debian/rules: add empty build-arch and build-indep to appease lintian.
  * Makefile: drop workaround for #559305 in lenny.

 -- Holger Levsen <holger@debian.org>  Sat, 25 Jun 2011 21:20:31 +0000

piuparts (0.39) unstable; urgency=low

  [ Holger Levsen ]
  * The vintage of 2010 release!
  * piuparts-report.py:
     - report packages which failed
       - due to broken maintainer scripts,
       - due to output from cron after removal,
       - due to not enough force being,
       - due to a problem with pre-depends,
       - due to files having been modified after purge,
       - due to files having disappeared after purge and
       - due to problems configuring a database.
     - only report about (un)owned files and directories and symlink issues in
       sid - that's hardcoded as it's not practical to track them anywhere else
       anyway. And at least for broken symlinks this will also stay like this
       for a long time.
     - visual improvements in the output.
     - ignore udebs and binaries from other archs too.
     - graph is generated using all the available data points.
  * piupartslib/packagesdb.py:
    - automatically break circular dependencies when there are only circular
      dependencies left, using a configurable list of circular depdencies in
      piuparts.conf (Closes: #526046)
        The list of circular depends is taken from a script written by Robert
      Lemmen available at http://debian.semistable.com/debgraph.out.html -
      obviously it would be better to merge this into piuparts directly.
        Note that the dependency resovler is still buggy, the state
      waiting-for-dependency-to-be-tested still contains some packages
      with failed depends (due to them being dependent on packages with
      circular depends). This bug has no effect other than that (so the state
      waiting-to-be-tested is calculated correctly). This bug is also no
      regression.
    - get rid of the longtime unused states "fixed" and "fix-not-yet-tested"
      (also in piuparts-master and piuparts-report).
    - forget reservations of untestable packages.
  * piuparts-slave.py:
    - fix crash when going into sleep when idle.
    - add support for only doing upgrade tests (without the basic test in the
      upgrade target distro).
    - honor mirror configuration option also for upgrade-tests.
    - also do upgrade tests if the version of a package being tested (the one
      in the upgraded distro) is not available in the distro being upgraded
      from. (This is a very short test, but a successfully one.)
    - make configuration setting "distro" to not default to any distro.
  * piuparts.py:
    - new option: --log-level to specify the verbosity of piuparts
      output. Thanks to Fabrice Coutadeur for the patch! (Closes: #567190)
    - new option: --warn-on-leftovers-after-purge to not fail if a package
      leaves files behind after purge. (Closes: #566599)
    - add to self.ignored_files:
      - /var/lib/apt/lists/partial/.delete-me-later
      - /var/log/alternatives.log (Closes: #591966)
      - /var/log/apt/history.log (Closes: #594964)
      - /usr/share/fonts/X11/misc/fonts.alias (Closes: #576321)
    - add to self.ignored_patterns:
      - /etc/init.d/.depend.*
      - /var/mail(/.*)? - this used to be just /var/mail/.*
      - /var/lib//update-rc.d(/.*)? (Closes: #605127)
    - create temporary DEBIAN directory for the piuparts-depends-dummy package
      with 0755 perms regardless of the umask of the calling shell.
      (Closes: #573904)
    - fix --do-not-verify-signatures option (Closes: #574936) - thanks to
      Cleto Martin Angelina for the patch.
    - make Chroot.diff_meta_data() special case and ignore files matching
      (/etc/rc.\.d/)[SK][0-9]{2}(.*)$ so that piuparts doesn't complain about
      initscripts renamed by insserv. Thanks to by Andreas Beckmann for the
      patch! (Closes: #586793)
    - remove logrotate and depended packages after the test. (Closes: #602409)
      This is a fix for the incomplete patch for #566597. Again, this is a
      hardcoded list. :-(
    - new custom script: pre_remove_ (Closes: #539146)
    - set environment variable PIUPARTS_OBJECTS in custom scripts to a space
      separated list of packages / changes files being tested.
    - do not call apt-get with --no-remove when installing packages.
      (Closes: #603453)
    - apply patch by Andres Mejia to fix parsing of the --force-confdef option
      and also to configure apt to use that option. Thanks, Andres.
      (Closes: #605475)
    - don't panic if package is not known by apt-get, this probably just means
      a package not yet in the archive is being tested. (Closes: #566672)
      Thanks to Cleto Martin Angelina for the patch!
    - fix parsing of the options --end-meta and --save-end-meta.
    - supply help texts for --end-meta and --save-end-meta options, also add
      comments to install_and_upgrade_between_distros() to make the code
      easier to understand and hopefully improve in future. (Closes: #560050).
    - add logging to install_and_upgrade_between_distros() to point people to
      read the functions source code if they wonder why the log (for distro
      upgrade tests) looks like it looks.
  * piuparts.1.txt:
    - update the pointer to custom-scripts.txt to point to README.txt, as
      those two files have been merged. Thanks to Gregor Hermann for
      spotting this. (Closes: #574504)
    - indicate that it's possible to check several packages or .changes files
      at once.
    - update several options descritpions.
  * README.txt
    - better documentation of custom scripts.
    - reformat to achieve consistent width.
  * Add ${misc:Depends} to Depends in debian/control.
  * Remove versioned dependencies on debootstrap as the version available
    in Etch is sufficient. Drop build-depends on dpkg-dev as it's in
    build-essential.
  * Build-depend on debhelper>=7 and use dh_prep instead of dh_clean -k, bump
    compat level to 7.
  * Bump Standards-Version to 3.9.1, no changes necessary.
  * Remove Ian Jackson from uploaders - thanks for your work, Ian!
  * Makefile: support python 2.5 and 2.6 instead of 2.4 and 2.5, adjust
    debian/control accordingly.
  * debian/preinst: update code snipplet rm_conffile() from
    http://wiki.debian.org/DpkgConffileHandling

  [ Evgeni Golov ]
  * piuparts.py:
    - Check for remaining logrotate files which produce output after the
      package was removed. (Closes: #566597)

  [ John Wright ]
  * Use debian module when available, else debian_bundle module.
    (Closes: #586443)
  * Use built-in set type, available since python-2.4.

 -- Holger Levsen <holger@debian.org>  Tue, 04 Jan 2011 14:12:30 +0100

piuparts (0.38) unstable; urgency=low

  * piuparts.py:
    - Add support for using LVM snapshots. Thanks to
      Patrick Schoenfeld for the patch. (Closes: #559449)
    - Add support for warning on broken symlinks. Thanks to Carl Chenet for
      the patch. (Closes: #440151)
    - Make --help usuable without needing to be run as root. (Closes: #547379)
    - --skip-minimize is now the default. This is because debootstrap is called
      with --variant=minbase instead of --resolv-deps now and because if a
      base.tgz or an lvm snapshot is specified, piuparts should not touch it.
      (Closes: #539142, #559048)
      Introduce a new option, --minimize, to minimize a chroot with debfoster.
      (This is the old default behaviour. In future versions the --minimize
      option might be removed again.)
    - Add two new options: --keyring to specify the keyring to use with
      debootstrap (defaults to /usr/share/keyrings/debian-archive-keyring.gpg)
      and --do-not-verify-signatures to not use --keyring with debootstrap.
      (Closes: #545907)
      In the chroots, APT::Get::AllowUnauthenticated is set accordingly in
      /etc/apt/apt.conf.
    - Add new option, --pedantic-purge-test, to tell piuparts to be pedantic
      when checking if a purged package leaves files behind. If this option is
      not set, files left in /tmp are ignored. (Closes: #528266)
    - Add new option, --dpkg-force-confdef, to make dpkg use --force-confdev,
      which lets dpkg always choose the default action when a modified conffile
      is found. This options will make piuparts ignore errors it was designed
      to report and therefore should only be used to hide problems in
      dependent packages. (Closes: #466118)
    - Add another type of custom-scripts, post_setup_, which are executed after
      the chroot was setup. (Closes: #466043)
    - Create policy-rc.d in 2nd chroot when using -b. (Closes: #466049)
      Thanks again to Patrick Schoenfeld for his help.
  * piuparts-report: report broken symlinks.
  * piuparts-slave:
    - gracefully deal with upgrade-test-distros and upgrade-test-chroot-tgz
      not being set in the configuration. Thanks to Carl Chenet and Patrick
      Schoenfeld for the patch. (Closes: #519192)
    - new default value for idle-sleep, 300 instead of 10 seconds. Also the
      slave will now only sleep if there is nothing to do for any section.
  * Makefile: workaround 559305 by calling a2x twice.
  * Update debian/NEWS.
  * Replace all references to sarge and etch with ones to lenny and squeeze.

 -- Holger Levsen <holger@debian.org>  Thu, 17 Dec 2009 14:10:27 +0000

piuparts (0.37) unstable; urgency=low

  * piuparts-report.py: report packages with update-rc.d warnings and those
    failing due to insserv errors. (Closes: #546540)
  * Fix typo in NEWS.Debian, thanks to Justin Rye for spotting it.
    (Closes: #547439)
  * piuparts.py:
    - added to self.ignored_patterns:
      - /var/cache/man(/.*)? (Closes: #550953)
      - /var/lib/insserv/run.*.log
      - /var/lib/mercurial-server(/.*)?
    - removed from self.ignored_files:
      - /var/cache/man/index.db
  * fix typo in -i option in manpage (Closes: #555202), thanks to James Vega
    for spotting it.
  * Make "lucid" the default Ubuntu distribution (Closes: #559047), thanks to
    Krzysztof Klimonda.
  * fix FTBFS by adding "-r /etc/asciidoc" to the a2x call in Makefile, thanks
    to Michael Vogt. (Closes: #559299)

 -- Holger Levsen <holger@debian.org>  Thu, 03 Dec 2009 13:25:43 +0000

piuparts (0.36) unstable; urgency=low

  [ Holger Levsen ]
  * The "For me. For you. For everybody." release.
  * Break backwards compatibility of the configuration files for master-slave-
    mode. Merge those three into one: /etc/piuparts/piuparts/piuparts.conf.
    Introduce a new global section in piuparts.conf which is shared among the
    other sections there.
  * piuparts.py:
    - add check whether scriptsdir exits, to fail gracefully if not.
    - copy scriptsdir to chroot also when doing upgrade tests.
    - added to self.ignored_files:
      - /etc/shadow and /etc/shadow- (just as /etc/passwd* and /etc/group*)
      - /var/games (see #524461)
      - /etc/apt/trusted.gpg and /etc/apt/trusted.gpg~ (just as
        /etc/apt/trustdb.gpg and other backup files)
    - added to self.ignored_patterns:
      -  /var/lib/dpkg/triggers/*
      -  /var/lib/ldap(/.*)? (see #527898)
      -  /var/backups/.*
    - modified self.ignored_patters:
      - ignore everything in /tmp, not just in /tmp/scripts (see #528266)
    - configure apt in chroots to not install recommends and suggests.
    - add support for scanning for packages in changes files, thanks to Andres
      Mejia for the patch. (Closes: #352940)
    - change some methods from using 'args' to 'package_list'. This more
      accurately represents what is being passed into these methods now.
    - add an optional parameter to panic() method to specify what exit status
      to use. Also thanks to Andres.
    - add advice how to read the logfile to the top of the logfiles produced.
    - add "FAIL: " to logging output for seven more failure types, so that it
      becomes easier to group failure causes.
    - allow piuparts to be stopped with control-C. Thanks to Carl Chenet for
      the patch. (Closes: #523958)
    - fail gracefully if piuparts is run as non-root user. Thanks to Ignace
      Mouzannar for the patch. (Closes: #538273)
  * piupartslib/packagesdb.py:
    - change the test whether a package is testable to check whether the
      package is of priority "required", and not whether it's "Essential".
    - rename status "essential-required-important" to "essential-required"
      as important packages can be tested like all the others.
    - handle binNMUs where the Source header in the Packages file includes the
      Version and the Source package name in one line.
    - fix get_packages_in_state() to only return unique packages and not also
      the provided ones as exact copies.
  * Install scripts for master-slave mode without .py extension.
  * piuparts-master.py: remove code to write statistics, that is done only in
    piuparts-report.py now.
  * piuparts-slave.py:
    - support looping trough multiple sections in piuparts.conf via new config
      value "sections". Thanks to Frank Ploss for writing this patch with me
      and helping me understand the code much better!
    - allow the user to stop the slave with control-C.
    - call piuparts with --mirror when mirror is set in piuparts.conf.
  * Re-add piuparts-reports.py which got removed/lost between 0.14 and 0.20
    without changelog entry.
  * piuparts-report.py:
    - support sections in configuration file.
    - support looping trough multiple sections in piuparts.conf via new config
      value "sections".
    - generate counts.txt (per section) with raw numbers of packages per state,
      include these stats in the debug output (so it gets included in the mails
      send by cron.)
    - introduce new setting "sources-url" for piuparts.conf.
    - generate sources.txt (per section) with a summary status per source
      package (for the PTS to display a source packages piuparts state)
    - generate html status pages for all source packages (to link from the PTS)
      with links to state explaination and available logfiles, handle udebs.
    - provide links to logfiles in statistics page.
    - provide links to source packages pages from state pages and back, as well
      as links to the dependencies state.
    - draw graphs of package states over time (if pypthon-rpy and gs are
      installed) - thanks to Thomas Viehmann and Dirk Eddelbüttel for
      inspiration and support.
    - create maintainer centric pages for each email address found in
      Maintainers or Uploaders.
    - improve layout, generate navigation for all pages.
    - use icons to provide a quick overview of a source packages status.
      (Thanks to tango.freedesktop.org for the icons!)
    - include index.tpl (if it exists) from output-directory into the
      generated index page, so one can add news to the index page without
      editing piuparts-report.py.
    - generate pages for known issues, which are detected by bash helper
      script, run by cron on piuparts.debian.org and available from
      svn/piuparts/piatti/home/piupartsm/bin/detect_well_known_errors
  * Always use alphabetic time zone abbreviation in timestamps.
  * Makefile:
    - add "~$date" to versionstring if building an unreleased version, thus
      adding dpkg-dev to build-depends.
    - split install target into install-doc, install-conf and install, to aid
      development and deployment from trunk.
  * debian/control:
    - depend on python (>>2.4), make dependency to python-debian unversioned.
    - add build-dependencies on debhelper, asciidoc and xmlto.
    - dependency gs has been renamed to ghostcript
    - remove build-dependencies on docbook2x and docbook-xml.
    - suggest python-rpy and gs to improve piuparts-report output.
    - set Homepage: to http://piuparts.debian.org
    - remove Lucas Nussbaum, Ana Guerrero, John Wright and Bill Allombert from
      uploaders - thanks for your work!
    - Replace Ians email address with one that doesn't give an errorcode when
      sending mail to it
    - bump Standards-Version to 3.8.3, no changes necessary.
  * Rewrite debian/rules from scratch using debhelper.
  * Merge README, how-to-use-piuparts.txt and custom-scripts.txt into
    README.txt, convert it to asciidoc and build pdf and html versions of it.
  * Restructure and update README.txt to reflect the configuration changes in
    master-slave mode.
  * Add debian/NEWS file.
  * Rewrite piuparts manpage in asciidoc.
  * Build and install html version of the piuparts manpage.
  * Update debian/copyright to reflect that piuparts is licenced under GPL2+.
  * Update FSF address in all files referencing the GPL.
  * Remove unused file piuparts.css.

  [ Lars Wirzenius ]
  * Removed Lars Wirzenius as uploader.

 -- Holger Levsen <holger@debian.org>  Tue, 08 Sep 2009 14:35:42 +0200

piuparts (0.35) unstable; urgency=medium

  * Fix recursive failure which occured when selinux-utils was installed but
    not enabled. Thanks to Peter De Wachter for the patch. (Closes: #519017)
  * Output path to temp directory if -k is used. (Closes: #466112)

 -- Holger Levsen <holger@debian.org>  Tue, 10 Mar 2009 00:43:22 +0100

piuparts (0.34) unstable; urgency=low

  [ Holger Levsen ]
  * Mount /selinux on systems where selinux is enabled. Thanks to Filippo
    Giunchedi for the patch! (CLoses: 507171)
  * Remove wrong advice in debian/copyright which irritated lintian.

  [ Filippo Giunchedi ]
  * Check for any output when running cron files in addition to exit code

 -- Holger Levsen <holger@debian.org>  Fri, 27 Feb 2009 12:34:31 +0100

piuparts (0.33) unstable; urgency=low

  * Added --bindmount option, thanks to Aníbal Monsalve Salaza for the patch.
    (Closes: #496186)

 -- Holger Levsen <holger@debian.org>  Sat, 08 Nov 2008 17:07:22 +0000

piuparts (0.32) unstable; urgency=low

  [ John Wright ]
  * Fix a typo in how-to-use-piuparts.txt.

  [ Holger Levsen ]
  * Replace all references to sarge and etch with etch and lenny.
    (Closes: #466111)
  * Update README to reflect that piuparts runs fine in etch.
  * Rename the post_upgrade custom script to post_distupgrade and introduce
    pre_distupgrade.
  * Bumped standards version, no changes needed.

 -- Holger Levsen <holger@debian.org>  Fri, 17 Oct 2008 10:28:14 +0000

piuparts (0.31) unstable; urgency=low

  [ Lars Wirzenius ]
  * piuparts.docbook: Added a few words of description of the tarball
    that -b expects. (Closes: 466048)

  [ Lucas Nussbaum ]
  * Added a --debfoster-options option, to allow the user to override
    debfoster's default options and test with more packages installed
    in the chroot. (Closes: #458922)
  * Mention piuparts -s in in how-to-use-piuparts.txt.
  * Finally fixes the check for broken symlinks. Thanks go to
    Tobias Grimm for the patch. (Closes: #468157, 478587)
  * Ignore /var/cache/ldconfig/aux-cache.
  * Added myself to uploaders.
  * Keep /proc mounted. Switch to calling tar directly in
    pack_into_tgz(). Minor refactorings. Thanks go to Tobias Grimm
    for the patch. (Closes: #478577)
  * Move piuparts to priority: extra, since it depends on debootstrap which
    is extra. (Closes: #477634)

  [ Luk Claes ]
  * Added -w to lsof call to suppress warnings. (Closes: #466102).

  [ Holger Levsen ]
  * Add a copyright statement to debian/copyright.
  * Add support for post_upgrade custom script.
  * Minor fixes in how-to-use-piuparts.txt.
  * piuparts.docbook: Correct the path to dtd, it's
    /usr/share/xml/docbook/schema/dtd/4.1.2/docbookx.dtd and add a
    build-dependency for docbook-xml

 -- Holger Levsen <holger@debian.org>  Sun, 11 May 2008 22:17:52 +0200

piuparts (0.30) unstable; urgency=low

  * piuparts.py:
    - Implement Chroot.create_temp_tgz_file() (since it's used in the VirtServ
      subclass)
    - Fix a typo -- chroot.create_temp_tgz() was being called instead of
      chroot.create_temp_tgz_file() (Closes: #465416)

 -- John Wright <jsw@debian.org>  Thu, 14 Feb 2008 20:32:35 -0700

piuparts (0.29) unstable; urgency=low

  [ Ana Beatriz Guerrero Lopez ]
  * Updated uploaders, remove Amaya and Alastair.

  [ Lars Wirzenius ]
  * piuparts.py: Call "apt-get update" before calling Chroot.minimize, so
    that we can find the debfoster package on Ubuntu.
  * debian/control: Fixed "Uploaders:" to have my preferred e-mail address
    (liw@iki.fi) instead of my Debian one.
  * piuparts.py: Added -D option to set Debian flavor, plus two sets of
    default settings depending on the flavor, one for Debian itself, and
    another for Ubuntu. The settings choose default mirror and distribution
    set (sid vs gutsy). This will allow an Ubuntu version of the package
    to set defaults at package building time.
  * piuparts.py: Report target of broken symlink correctly, instead of
    saying "True".
  * piuparts.py: Use lsb-release to guess the Debian flavor.
  * debian/control: Added dependency on lsb-release.
  * piuparts-master.py: Make the master write summary of total pass/fail
    packages, plus status per binary package. This is for having the
    Debian PTS and the Ubuntu developer weather report show summaries
    of piuparts results.
  * integraged changes from Ubuntu by Ian Jackson to support autopkgtest.
  * wrapped long lines in debian/control.

  [ Holger Levsen ]
  * Added myself to uploaders.
  * Added Homepage: header to debian/control and changed the homepage to be
    http://wiki.debian.org/piuparts.
  * Use Vcs-* headers in debian/control instead of XS-Vcs-*.
  * Bumped policy version to 3.7.3.
  * Updated download location in debian/copyright.

  [ John Wright ]
  * Change the --warn-on-others implementation to create a dummy metapackage
    with the needed dependencies and install it in the chroot, rather than
    using "apt-get install package package-".  The previous implementation
    had issues when the package was already installed (and especially if the
    package had essential packages in its reverse dependencies).  This has
    the pleasant side-effect of making --warn-on-others work both with and
    without --apt. (Closes: #458929)
  * Fix a bug in check_for_broken_symlinks(): the targets for the broken
    symlinks (used for logging) were being read from files on the real root
    filesystem, rather than in the chroot.

 -- Lars Wirzenius <liw@iki.fi>  Fri, 01 Feb 2008 16:38:38 +0200

piuparts (0.28) unstable; urgency=low

  * Fix an UnboundLocalError introduced in the --warn-on-others fix that would
    occur if run without the --apt option. (Closes: #443641)

 -- John Wright <jsw@debian.org>  Sat, 22 Sep 2007 23:32:17 -0600

piuparts (0.27) unstable; urgency=low

  * Add support for testing multiple distributions and architectures to
    piuparts-master.py and piuparts-slave.py.  Please see the README file,
    piuparts-master.conf.sample and piuparts-slave.conf.sample for more
    details. (Closes: #349365)
  * Fix the --warn-on-others option.  Now, dependencies are installed before
    the packages we wish to test, and an inventory is taken then, so that we
    can know which errors were caused by the packages explicitly specified on
    the command-line.  Currently, this requires --apt, and doesn't work quite
    as advertised if there are circular dependencies with the packages you wish
    to test (see the man page for more details). (Closes: #440310)
  * debian/control:
    - Update my email address in the Uploaders field

 -- John Wright <jsw@debian.org>  Sun, 16 Sep 2007 22:28:14 -0600

piuparts (0.26) unstable; urgency=low

  * Update list of ignored files. (Closes: #439592)
  * In the cron test, not executable files are not run. (Closes: #440141)

 -- Ana Beatriz Guerrero Lopez <ana@debian.org>  Fri, 31 Aug 2007 15:44:36 +0200

piuparts (0.25) unstable; urgency=low

  * Add the option to run custom scripts inside the piuparts chroot.
    Scripts are stored in a directory and give it as argument with the
    option --scriptsdir=/dir/with/the/scripts
    This feature is still experimental :)
  * Add custom-scripts.txt with information about the custom scripts.

 -- Ana Beatriz Guerrero Lopez <ana@debian.org>  Tue, 28 Aug 2007 14:39:32 +0200

piuparts (0.24) unstable; urgency=low

  * Add /var/lib/apt/extended_states to ignored_files. Thanks Anibal!
   (Closes: #434980)
  * Add quick howto about how to use piuparts under docs.
  * Add test that checks the output from the cron files left in the system
    after removing a package. This includes the option --skip-cronfiles-test,
    to allow skipping this test.

 -- Ana Beatriz Guerrero Lopez <ana@debian.org>  Mon, 20 Aug 2007 10:27:29 +0200

piuparts (0.23) unstable; urgency=low

  * Cosmetic change, now file owner and file are shown in the same line.
  * Add option --list-installed-files, that list files added/removed/modified
    to the chroot after the package's installation.  (Closes: #431821)
  * Add option --no-upgrade-test, that allows skip testing upgrade from an
    existing version in the archive. (Closes: #349933)

 -- Ana Beatriz Guerrero Lopez <ana@debian.org>  Tue, 10 Jul 2007 19:47:21 +0200

piuparts (0.22) unstable; urgency=low

  [ John Wright ]
  * debian/control:
    - Add XS-Vcs-Svn and XS-Vcs-Browser fields

  [ Ana Beatriz Guerrero Lopez ]
  * Rename piuparts.py.in back to piuparts.py.
  * Add option --skip-minimize that allows skip the minimize chroot step
    with debfoster.
  * Remove m4 substitution, and use sed instead. Drop Build-Depends on m4.
    (Closes: #431248)
  * Drop support for python 2.3 and add support for python 2.5.
  * debian/rules:
    - Remove execution of checkversion in package build, not longer needed.
  * debian/control:
    - Add myself to uploaders.
    - Add (future) piuparts website.

 -- Ana Beatriz Guerrero Lopez <ana@debian.org>  Wed, 04 Jul 2007 21:03:44 +0200

piuparts (0.21) unstable; urgency=low

  * Convert to Debian-native packaging style.  From now on, changes to piuparts
    will be tracked here.  (Closes: #389610)
  * Makefile:
    - Give docbook2x-man a --encoding=utf-8 argument.  It was failing to build.
    - Generate piuparts.py from piuparts.py.in, filling in the VERSION variable
      with the version from debian/changelog
  * debian/control:
    - Fix the name of the maintainer (we're the "piuparts developers team", not
      Lustre)
    - Correct my email address in the uploaders field
    - Add Build-Depends on m4
  * piuparts.py.in:
    - Don't call shellquote() on arguments, since we're not using the shell.
      (Closes: #386839)
    - Add a --warn-on-others option.  See the man page for details.
  * piuparts.docbook:
    - Document the --warn-on-others option.

 -- John Wright <john@movingsucks.org>  Thu, 21 Jun 2007 00:27:22 +0100

piuparts (0.20-3) unstable; urgency=low

  * New Maintainer(s): piuparts team. Closes: #390754.

 -- Alastair McKinstry <mckinstry@debian.org>  Mon, 23 Oct 2006 16:02:19 +0100

piuparts (0.20-2) unstable; urgency=low

  * Orphaning.

 -- Lars Wirzenius <liw@iki.fi>  Mon,  2 Oct 2006 23:43:00 +0300

piuparts (0.20-1) unstable; urgency=low

  * New upstream version. Fixed Debian bugs:
    - Symlink correctness checking was broken when symlinks pointed at
      symlinks. (Closes: #387796)
    - fails if a deb filename contains a "strange" char. (Closes: #386839)

 -- Lars Wirzenius <liw@iki.fi>  Fri, 22 Sep 2006 12:58:24 +0300

piuparts (0.19-1) unstable; urgency=low

  * New upstream version. No Debian bugs fixed.

 -- Lars Wirzenius <liw@iki.fi>  Fri,  8 Sep 2006 20:28:31 +0300

piuparts (0.18-1) unstable; urgency=low

  * New upstream version. No Debian bugs fixed.
  * debian/control: Updated for new Python policy.
  * debian/prerm, debian/postrm: Written. They compile/remove byte code
    files.

 -- Lars Wirzenius <liw@iki.fi>  Thu,  7 Sep 2006 20:42:03 +0300

piuparts (0.17-1) unstable; urgency=low

  * debian/control: Added dependency on lsof, since that is now used to
    check that there are no processes running inside the chroot.
  * New upstream version, fixes the following open bugs in Debian:
    - missing words in piuparts(1) (Closes: 362551)
    - default ignore pattern for papercut files added (Closes: #355401)

 -- Lars Wirzenius <liw@iki.fi>  Sun, 25 Jun 2006 19:35:19 +0300

piuparts (0.16-1) unstable; urgency=low

  * New upstream version. Fixes the following bugs reported against the
    Debian package:
    - TODO: keep track of bugs to show expected failures and unexpected
      successes (Closes: #353215)
    - It would be nice if the chroot were updated before the snapshot
      (Closes: #356678)
  * debian/control: Made the dependency on debootstrap be versioned.
    Closes: #355875.

 -- Lars Wirzenius <liw@iki.fi>  Fri, 22 Mar 2006 22:40:00 +0200

piuparts (0.15-1) unstable; urgency=low

  * New upstream version. Includes fixes for Debian bugs:
    - "Specify packages to use for testing" (Closes: #354811)
    - "Misleading documentation of -v" (Closes: #352941)

 -- Lars Wirzenius <liw@iki.fi>  Wed, 01 Mar 2006 20:53:00 +0200

piuparts (0.14-1) unstable; urgency=low

  * New upstream version. Includes fix for:
    - "piuparts should flag as an error a failed installation of a dependency"
      (Closes: #343324)

 -- Lars Wirzenius <liw@iki.fi>  Sun, 18 Dec 2005 23:22:00 +0200

piuparts (0.13-1) unstable; urgency=low

  * New upstream version.
  * debian/changelog: Minor tweaking to the description.

 -- Lars Wirzenius <liw@iki.fi>  Sat, 12 Nov 2005 00:53:04 +0200

piuparts (0.12-1) unstable; urgency=low

  * New upstream version. Fixes bug in Debian:
    - dist-upgrade to experimental does not work (now documented as a
      feature). Closes: #330749.

 -- Lars Wirzenius <liw@iki.fi>  Mon, 17 Oct 2005 21:03:12 +0300

piuparts (0.11-1) unstable; urgency=low

  * New upstream version. Fixes bugs in Debian:
    - Checks whether there are packages on the command line before creating
      a chroot. Closes: #322441.
    - apt-get configured to allow unauthenticated repositories.
      Closes: #326705.

 -- Lars Wirzenius <liw@iki.fi>  Fri, 14 Oct 2005 01:16:25 +0300

piuparts (0.10-1) unstable; urgency=low

  * New upstream version.

 -- Lars Wirzenius <liw@iki.fi>  Thu, 15 Sep 2005 23:31:30 +0300

piuparts (0.9-1) unstable; urgency=low

  * New upstream version, fixes bugs reported against Debian:
    - Upstream version number in Debian package and in upstream sources
      now match. Closes: #326058.
    - Files reported by piuparts are now associated with their packages,
      when possible. Closes: #324248.
  * debian/rules: Added "checkversion" target to make sure we no longer
    do stupid things like #326058, at least in the Debian package.

 -- Lars Wirzenius <liw@iki.fi>  Fri, 09 Sep 2005 00:34:36 +0300

piuparts (0.8-1) unstable; urgency=low

  * New upstream version, fixes bugs:
    - Example in manual page now works (Closes: #319990)
    - Temporary directories are now removed on failure (Closes: #323653)
    - Parsing /etc/apt/sources.list now better (Closes: #319989)
    - Temporary directorys are now put in $TMPDIR or /etc (Closes: #322440)
  * debian/control: Added build-depends on docbook2x. Closes: #318693
  * debian/changelog: Added note about upstream source repository.

 -- Lars Wirzenius <liw@iki.fi>  Mon, 29 Aug 2005 23:03:32 +0300

piuparts (0.7-1) unstable; urgency=low

  * New upstream version.
  * This is the first package that will be uploaded to the Debian archive.

 -- Lars Wirzenius <liw@iki.fi>  Fri, 15 Jul 2005 13:09:00 +0300

piuparts (0.6-1) unstable; urgency=low

  * First release of the Debian package.

 -- Lars Wirzenius <liw@iki.fi>  Tue,  5 Jul 2005 20:08:00 +0300<|MERGE_RESOLUTION|>--- conflicted
+++ resolved
@@ -4,7 +4,6 @@
   * known_problems: fix some adequate patterns. 
   * piuparts-master: recommend apache2 | httpd.
 
-<<<<<<< HEAD
   [ David Steele ]
   * pupartslib/packagesdb.py
     - The dependency calculation for rdeps is reworked to match that used
@@ -15,7 +14,7 @@
       PackagesDB.
     - Add a metric for the worst-case reverse-dependency chain length.
     - Weight the reserved packages returned by this additional factor.
-=======
+
   [ Andreas Beckmann ]
   * piuparts.py:
     - Add to ignored_files:
@@ -29,7 +28,6 @@
   * piuparts-analyze.py:
   * piuparts-report.py:
   * Makefile:
->>>>>>> 7b9fec29
 
  -- Holger Levsen <holger@debian.org>  Tue, 11 Jun 2013 15:05:03 +0200
 
