--- conflicted
+++ resolved
@@ -49,11 +49,8 @@
   * Add support for installing and upgrading to ia32-libs/wheezy/amd64.
   * Merge known problem analyses excessive_output and runtime_exceeded into
     new known problem resource_violation.
-<<<<<<< HEAD
   * New known problem: Leaving obsolete conffiles after upgrade.
-=======
   * New known problem: Modifying conffiles or other shipped files (issue).
->>>>>>> 75a4ce72
   * New bug template: partial-upgrade-file-overwrite.
 
  -- Andreas Beckmann <debian@abeckmann.de>  Fri, 30 Nov 2012 13:11:25 +0100
