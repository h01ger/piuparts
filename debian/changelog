piuparts (0.51) UNRELEASED; urgency=low

  [ Andreas Beckmann ]
  * Mark all python code as utf-8 encoded.
  * piuparts.py:
    - In install-purge tests support installing extra packages before the
      package to be tested via --extra-old-packages.
    - Add --arch <arch> option to run the test for the requested instead of
      the default architecture.
  * piuparts.conf:
  * distros.conf:
    - Update backports setup after integration into the regular archive.
    - Enable stable security updates when installing stable backports.
    - Set testing = jessie and add jessie-proposed-updates.
  * piupartslib/conf.py:
    - Raise MissingSection if the requested section is not in piuparts.conf.
    - Improve handling of virtual distros.
  * piupartslib/packagesdb.py:
    - get_package(): Add flag resolve_virtual, disabled by default.
  * Rename piuparts-master.py to piuparts-master-backend.py
  * piuparts-master: New.
    - Wrapper shell script to simplify calling the master from the slave.
    - Get the 'master-directory' from piuparts.conf and chdir there.
    - Get the (global) 'log-file' from piuparts.conf and handle the error
      logging. No longer uses the section specific logfile name for errors.
  * Allow the master-command to be set in ~piupartsm/.ssh/authorized_keys to
    restrict ssh keys to only run piuparts-master.
  * piuparts-master-backend.py:
    - Raise CommandSyntaxError on unknown commands.
    - Add "section" command:
      + Make section selection part of the master-slave protocol.
      + Allow switching sections without reconnecting.
      + No longer accept section argument on the command line.
      + Switch the logfile after switching sections.
  * piuparts-slave.py:
    - Fix parsing 'idle' return value from master.
    - Let the piuparts-master (wrapper script) handle chdir and error logging.
    - Skip sections that don't exist in piuparts.conf and continue to run.
    - Pass the section to piuparts-master via the new "section" command
      instead of using a command line argument.
    - Keep the connection to the master open while switching sections. This
      reduces the number of ssh connections attempted while checking idle
      sections. Close the connection before processing packages, before going
      to sleep, and after communication errors.
    - Support empty master-command if the command is set in master's
      .ssh/authorized_keys file.
    - Change default basetgz name to {DISTRO}_{ARCH}.tar.gz.
  * piuparts-analyze.py:
  * piuparts-report.py:
    - Skip sections that don't exist in piuparts.conf.
    - "Missing" binary packages don't influence the overall test result of a
      source package. These are either udebs or for other architectures.
      (Closes: #699160)
    - Report the correct version for binary packages.
  * Makefile:
  * archive_old_logs:
    - Compress the archived logs.
  * detect_well_known_errors:
    - Skip sections that don't exist in piuparts.conf.
  * piuparts-master.deb:
    - Add Depends: xz-utils.
  * piuparts-slave.deb:
    - Restrict the ssh key added to master's authorized_keys to only run
      piuparts-master.
  * Update and add new exceptions for buggy packages.
  * scripts-wheezy/post_setup_wheezy-fake-essential: New custom script to
    suppress some purge failures in wheezy.
  * post_{setup,distupgrade}_squeeze-backports: New custom scripts to improve
    support for squeeze-backports.
  * New known problem: Database setup failure (issue).

  [ David Steele ]
  * detect_well_known_errors:
    - Replace the bash script with an equivalent Python script.
    - Sort known error and issue packages by reverse dependency count,
      separating 'fail' from everything else.
      (Closes: #698526)
    - Add a PTS link to issue and error summary entries.
    - Replace the known_problem COMMAND with PATTERN and EXCLUDE_PATTERN,
      and replace grep shell calls with python re modules calls, for a
      10x speedup.
    - Validate field names, and only use valid known problem conf files.
    - Minor HTML syntax fix.
    - Minor template integration.

  [ Holger Levsen ]
  * piuparts.py:
    - Add to ignored_files:
      + /var/log/fontconfig.log (Closes: #703810) - Thanks to Hideki Yamane.
  * slave_run:
    - Run slave_cleanup before starting the slave.
  * Bump Standards-Version to 3.9.4.
  * Use /srv/piuparts.debian.org/ on piatti.debian.org as per DSA policy.
<<<<<<< HEAD
  * detect_slave_problems: remove check limiting this script to be run on
    piatti only.
=======
>>>>>>> 5000a36b
  * Provide instance configuration for pejacevic.d.o and piu-slave-bm-a.d.o.
  * Move README_piatti.txt and README_pejacevic.txt and update accordingly.
  * Provide two new helper scripts for running from git:
    update-piuparts-master-setup and update-piuparts-slave-setup.
  * Drop instances/forward.* files.
<<<<<<< HEAD
=======
  * slave-bin/detect_slave_problems: remove check limiting this script to be
    run on piatti only.
  * master-bin/prepare_backup: also backup sources.txt.
>>>>>>> 5000a36b

 -- Andreas Beckmann <anbe@debian.org>  Sat, 16 Mar 2013 00:14:13 +0100

piuparts (0.50) unstable; urgency=low

  [ Andreas Beckmann ]
  * piuparts.py:
    - Add to ignored_files:
      + /var/lib/dpkg/arch
      + /usr/lib/python2.[67]/dist-packages/python-support.pth
        broken symlinks caused by python-support (see #635493 and #385775,
        thanks David Steele)
    - Call dpkg-deb with --nocheck to allow bad version numbers.
    - Pass unqualified package names to apt-cache show for lenny support.
    - Support plain URLs or local paths as --testdebs-repo argument and
      prepend/append "deb", "file://", and "./" as needed.
    - Improve the "dirname part contains a symlink" test and report
      overwritten files owned by other packages as failures.
    - Add --proxy=URL option.
    - piuparts.deb: Add Depends: piuparts-common for using distros.conf and
      piupartslib.
    - Use distros.conf to generate mirror configuration. This enables more
      complex scenarios involving partial distributions and dist-upgrades.
    - Use apt-get -t <target-release> if set in distros.conf.
  * piuparts.conf:
    - New global settings:
      + proxy
      + slave-directory
      + known-problem-directory (for known_problem definitions)
      + backup-directory (for the master script prepare_backup)
      + PYTHONPATH (to find the python modules in non-default path setups)
      + slave-load-max
    - New per-section settings:
      + depends-sections
      + basetgz-directory
    - Obsolete settings: upgrade-test-chroot-tgz.
    - Setting tmpdir is now mandatory for master/slave operation.
  * distros.conf:
    - New configuration file to describe full distributions (e.g.  sid,
      squeeze) and partial distributions (e.g. squeeze/security,
      squeeze-backports, experimental) along with their dependencies (e.g.
      base distribution) and non-default mirrors.  (Closes: #699028)
    - Allows setting a target-release (for apt-get -t ...).  (Closes: #687995)
    - Shipped in package piuparts-common.
  * piupartslib/conf.py:
    - Add methods: get_distros(), get_start_distro().
    - Add class DistroConfig for reading distros.conf.
  * piupartslib/packagesdb.py:
    - Add Package.waiting_count() and friends, populated in calc_rrdep_count.
    - Optimize reserve() and skip unavailable candidates.
    - Add method: set_dependency_databases().
    - Lookup missing packages, states, ... in the dependency_databases.
  * piuparts-master.py:
    - Sort packages to be tested by importance, i.e. descending waiting_count.
    - Use piuparts.conf global proxy setting as http_proxy.
    - Use distros.conf to compute URLs.
    - Load depends-sections for package lookup in partial distros.
  * piuparts-slave.py:
    - Tarball recreation can be disabled by setting max-tgz-age to 0.
    - Relax package existence checks to allow distupgrading to backports.
    - Fix SIGHUP handling while recycling.
    - Flush and unreserve all sections on interrupt.
    - Add support for running piuparts under /usr/bin/timeout.
    - Check system load frequently and enter sleep mode if threshold
      (piuparts.conf global setting slave-load-max) is exceeded. Operation
      will be resumed after load drops below 'slave-load-max - 1.0'. Disabled
      by default.
    - Use piuparts.conf global proxy setting as http_proxy and pass it to
      piuparts via --proxy.
    - Use distros.conf to compute URLs.
    - Use the upgrade-test-distros setting to select between install/purge
      test (if unset) and dist-upgrade test (if there are at least 2 distros).
      Drop support for running both tests for a section.
  * piuparts-analyze.py:
    - Add support for magic "$DISTRO/None" versions.
  * piuparts-report.py:
    - Call r.dev_off() after generating a plot.  (Closes: #657799)
    - Use piuparts.conf global proxy setting as http_proxy.
    - Use distros.conf to compute URLs.
    - Generate/prepend/append a default description.
    - Load depends-sections for package lookup in partial distros.
  * Makefile:
    - Add DESTDIR support.
    - Overhaul. Add dependencies between build and install targets.
    - Add support for placeholder substitution in scripts and config.
    - Perform syntax check on *.py before installation.
  * debian/rules: Set 'prefix' and 'DESTDIR' for build and install.
  * lib/read_config.sh: Factored out the piuparts.conf reading function that
    is used by all master/slave shell scripts. Shipped in piuparts.common.
    - Add support for RFC822 line continuation (wrap + indent) and comments.
  * master-bin/slave-bin: Switch to sourcing read_config.sh.
  * conf/crontab*: Substitute @sharedir@ at build time.
  * known_problems: Install to @sharedir@/piuparts/known_problems/.
  * Replace all remaining references to $HOME/bin and ~/bin with @sharedir@.
  * prepare_backup:
    - Get paths from piuparts.conf.
    - Prepare a copy of submissions.txt, too.
  * master-bin/slave-bin: Use PYTHONPATH from piuparts.conf.
  * piuparts-slave.deb:
    - Use /var/cache/piuparts/tmp as tmpdir.
    - Use /var/cache/piuparts/basetgz as basetgz-directory.
    - Populate ~piupartss/.ssh/known_hosts with localhost's hostkey.
    - Restrict the ssh key added to master's authorized_keys to only run
      piuparts-master.
  * slave_{run,join}: Rename the screen session to "piuparts_slave_screen".
  * slave_cleanup: Use pgrep to find running piuparts-slave processes.
  * slave_{run,join}: Use screen -ls to find running screen sessions.
  * slave_join: Use 'script /dev/null' hack if needed to get a writable tty.
    This avoids running the piuparts-slave screen session as root.
  * slave_run: Get paths etc. from piuparts.conf.
  * slave_run: Ensure the tmpdir exists, this could be on tmpfs.
  * detect_leftover_processes: Move statefile to slave-directory.
  * detect_stale_mounts: Merge into detect_tmp_cruft.
  * detect_tmp_cruft: Move to slave-bin and run from slave crontab.
  * detect_slave_problems:
    - Move to slave-bin and run from slave crontab.
    - Use idle-sleep setting from piuparts.conf.
    - Move statefile to slave-directory.
  * master: Get rid of the monitor-slave directory.
  * pre_install_exceptions: Handle bootcd-ia64 installation in squeeze.
  * post_distupgrade_exceptions: Handle libdb4.8 removal in wheezy.
  * pre_remove_50_find_bad_permissions: Add some exceptions.
  * pre_remove_50_find_missing_copyright: Add some exceptions.
  * post_{setup,distupgrade}_experimental: New custom scripts to improve
    support for experimental.
  * Add several exceptions for lenny and lenny2squeeze tests.
  * New script to enable Debug::pkgPackageManager during upgrades:
    scripts-debug-packagemanager/pre_distupgrade_debug_packagemanager
  * New known problem: Packages that need to be rebuild or updated for newer
    tools, e.g. due to obsolete install-info or tex-common usage.
  * New bug template: unhandled_symlink_to_directory_conversion.
  * New bug template: installs_over_existing_symlink.

  [ Holger Levsen ]
  * Mention http://piuparts.debian.org in README.txt prominently.
  * Mention github clone in htdocs/index.tpl.

  [David Steele]
  * Replace the Tango icon symlinks with copies.
  * Make the Tango weather icons required for master.

 -- Holger Levsen <holger@debian.org>  Fri, 15 Mar 2013 15:36:12 -0700

piuparts (0.49) unstable; urgency=low

  [ Andreas Beckmann ]
  * Add support for dist-upgrade tests of "disappearing" packages:
    - master/report: Get candidate packages from distro in the "distro"
      setting in piuparts.conf and (target) versions to test from last distro
      entry in "upgrade-test-distros". In case a package no longer exists, use
      a pseudo-version "None".  (Closes: #656438)
    - slave: Support pseudo-version "None".
    - piuparts: Do not try to install unavailable packages after dist-upgrade.
  * piuparts.py:
    - Run custom scripts only once if dependencies are installed via a
      metapackage.
    - Rename --no-debsums option to --warn-on-debsums-errors.
    - Add --extra-repo=<sources.list line> option for adding extra
      package sources, e.g. backports, security or local repositories.
      The argument must be a valid line (including whitespace) that is added
      to sources.list verbatim. The option may be repeated to add more lines.
    - Qualify to the package names extracted from .debs with the version.
    - Add --testdebs-repo=<sources.list line> option. Provide the package(s)
      to be tested (and additional dependencies that are not yet in the
      archive) in a repository to enable dependency resolution with apt-get.
      Use for complex install and upgrade scenarios.
    - Add --distupgrade-to-testdebs option. During distupgrade tests override
      packages from the target distro with the packages from the testdebs
      repository. This allows doing distupgrade tests before uploading.
    - Enable upgrade tests if both --apt and --testdebs-repo are given.
  * piupartslib/conf.py:
    - Add get_final_distro() method.
    - Add optional distro argument to get_mirror() method.
  * piupartslib/packagesdb.py:
    - Speed up LogDB by fetching existing files with os.listdir().
  * piuparts-slave.py:
    - Disable X forwarding while connecting to master.
    - Move checks for package existence to test_package().
  * piuparts-analyze.py:
    - Sort bugs and try the newest bug first.
  * piuparts-report.py:
    - Fix URLs to piatti's config.
    - Hardlink the logfiles to the htdocs tree (with copy as fallback).
  * post_setup_squeeze-fake-essential: Restrict fake-essential install-info to
    the 4 packages that actually need this.
  * New custom script: pre_remove_40_find_obsolete_conffiles, report obsolete
    conffiles after package upgrades. Suggested by Michael Biebl.
  * pre_remove_50_find_missing_copyright: Skip check for packages that are not
    installed or have only config files remaining.
  * post_remove_cleanup: Cleanup dovecot certificates.
  * Add support for installing and upgrading to the multiarch ia32-libs* in
    wheezy/sid on amd64.  (Closes: #679780)
  * Merge known problem analyses excessive_output and runtime_exceeded into
    new known problem resource_violation.
  * New known problem: Leaving obsolete conffiles after upgrade.
  * New known problem: Modifying conffiles or other shipped files (issue).
  * New bug template: partial-upgrade-file-overwrite.

  [ Holger Levsen ]
  * README.txt:
    - reformat with shorter line lengths (Closes: #603873).
    - fix some typos.

 -- Holger Levsen <holger@debian.org>  Sat, 12 Jan 2013 12:12:45 +0100

piuparts (0.48) unstable; urgency=low

  [ Andreas Beckmann ]
  * piuparts.py:
    - Ignore *.dpkg-* conffile backups found in --scriptsdir directories.
    - Report attributes (for reference and current file) in case of file
      modification.
    - Report paths of installed files that contain symlinks (for better
      debugging of the problems caused by such a setup).
      ( test $(dirname $x) != $(readlink -f $(dirname $x)) )
    - Add debsums, processes, and broken-symlinks check after the first purge
      in --install-purge-install mode.
    - Add --install-recommends option, disabled by default.
    - Mark temporary directories with a .piuparts.tmpdir file.
    - Use rm -rf --one-file-system to delete chroots.
  * piuparts.conf:
    - New per section settings: expire-old-days, expire-fail-days (defaulting
      to 0 which means expiration is disabled).
    - Split and rename piuparts-cmd into piuparts-command ([global] setting
      that should include all common flags) and piuparts-flags (for additional
      section-specific flags).
    - Rename the tempdir setting to tmpdir, this will be used for the --tmpdir
      argument of piuparts, too.
  * piuparts-master.py:
    - Enable recycling before initializing the real package db.
    - Enable logging by default and set default log-file to
      $SECTION/master.log. Use "/dev/null" to disable logging.
  * piuparts-slave.py:
    - Retry sections with higher precedence more often.
    - Construct the piuparts command line from the new config options
      piuparts-command, piuparts-flags, and tmpdir.
  * piuparts-report.py:
    - Don't hardcode section names, always show all known_problem reports.
  * detect_piuparts_issues: Catch the chroot running out of space.
  * reschedule_oldest_logs: Implement logfile expiration. Delete logfiles that
    are marked for recycling and are older than expire-{old,fail}-days. These
    packages have not been retested because of some dependency problem making
    the package currently untestable. Deleting the log will cause the package
    to be moved to dependency-failed-testing or similar state.
    expire-*-days needs to be greater than reschedule-*-days to enable this.
  * slave_cleanup: Only remove directories containing a .piuparts.tmpdir file.
  * New bug template: copyright_file_missing_after_upgrade.
  * New known problem: Installing something over existing symlinks.

 -- Holger Levsen <holger@debian.org>  Fri, 30 Nov 2012 12:12:09 +0100

piuparts (0.47) unstable; urgency=low

  [ Andreas Beckmann ]
  * piuparts.py:
    - Add to ignored_files/ignored_patterns:
      + /var/log/dbconfig-common/dbc.log
    - Print a final message before terminating in the panic() handler.
    - Add support for running debsums before package removal, enabled by
      default. May be disabled via --no-debsums.  (Closes: #687538)
    - Add debsums as dependency.
  * piuparts-slave.py:
    - Detect incomplete piuparts output and ensure such tests fail.
  * piuparts-report.py:
    - Rewrite find_files_with_suffix(), handle disappearing files.
  * New custom script pre_remove_50_find_missing_copyright: check for missing
    /usr/share/doc/$package/copyright files.  (Closes: #683685)
  * Rename custom script post_install_find_bad_permissions to
    pre_remove_50_find_bad_permissions to avoid early failures during upgrade
    tests that may be fixed in a later version.
  * Remove post_purge_dbconfig_cleanup custom script.
  * reschedule_oldest_logs: Refactored.
    - Fix duplicate variable name usage that sometimes prevented recycling.
    - Support a [global] auto-reschedule=no setting.
  * detect_well_known_errors: Unclassified logs may still be bugged.
  * detect_piuparts_issues: Detect incomplete logfiles.
  * New bug template: modifies_conffiles.
  * New known problem: Modifying conffiles or other shipped files.
  * New custom script post_distupgrade_hack_debsums to work around #687611
    which makes all debsum checks fail due to modification of
    /usr/share/keyrings/debian-archive-removed-keys.gpg during upgrades.

 -- Holger Levsen <holger@debian.org>  Fri, 28 Sep 2012 13:24:47 +0200

piuparts (0.46) unstable; urgency=low

  [ Holger Levsen ]
  * piuparts-report: drop in-code index.tpl stub.
  * slave-join: fix bug preventing detection that the slave is not running.
  * piuparts: call schroot with session: argument, thanks to Stephan Sürken
    for the patch. (Closes: #686360)

  [ Andreas Beckmann ]
  * piuparts.py:
    - Add to ignored_files/ignored_patterns:
      + /var/lib/cdebconf/{questions,templates}.dat-old
      + /var/lib/onioncat/
      + /var/lib/vmm/(./.*)?    (Closes: #682184)
    - Fix some leftover files and directories getting incorrectly accounted to
      the package being tested instead of the dependencies in --warn-on-others
      mode.
    - Implement --install-purge-install option: test purging with all
      dependencies still installed; re-install after purge.
    - Install the dependencies and snapshot the chroot before the
      --install-purge-install test.  Check that the chroot after purge matches
      the snapshot.  (Closes: #668713)
  * piupartslib/dependencyparser.py:
    - Package names may now have a ":any" qualification in some cases.  Extend
      the parser to recognize and discard this suffix.
  * piupartslib/packagesdb.py:
    - Implement logfile recycling mode that avoids getting a large backlog of
      untested packages due to uncoordinated log deletion.  Delay log deletion
      and give preference to packages (or versions) that have not yet been
      tested.  (Closes: #670150)
      + logfiles to be recycled should be hardlinked from pass/, fail/, ... to
        recycle/
      + recycling can be enabled if recycle/ is not empty
      + treat packages with logfile in recycle/ as initially "unknown" and
        compute state ("waiting[-for-dependency]-to-be-tested")
      + delete old logfile while reserving such a package
  * piuparts-master.py:
    - Accept and discard duplicate log submissions, preventing the slave from
      retrying infinitely.
    - Delay loading the Packages file which is only needed for "status" and
      "reserve" commands, but not for submitting logs.
    - Add "recycle" command to enter logfile recycling mode (needs to be
      issued before "status" or "reserve").
    - Remember idle state by creating stamp files.
    - Add "idle" command to check a remembered idle status before trying to
      "reserve" packages (avoid package state computation).  Idle status (i.e.
      no packages available for "reserve") will be remembered for an hour, but
      any log modification (submission, deletion, marking for recycling) will
      clear the idle status.
  * piuparts-slave.py:
    - Fix stopping the currently running test (Ctrl-C Ctrl-C).
    - Handle master communication exceptions while sending logs or reserving
      packages: skip the section but keep the slave running.
    - Flush finished logs from sections that have processing postponed due to
      precedence settings.
    - Skip connection to master if we have reserved but no submittable logs.
    - Submit finished logs after completing all reserved logs in a section.
    - Send finished logs to master if interrupted with a single Ctrl-C.
    - Try to unreserve all reserved logs after interrupt.
    - Add SIGHUP handler that triggers flushing finished logs.  Flushing (all
      sections) will be done after the current test has finished.
    - Enter logfile recycling mode if no section has packages left for regular
      processing.  Recycle logfiles until a section becomes available for
      regular processing.  If no logfiles could be recycled, retry after an
      hour.
    - Issue "idle" command before "reserve" and skip status computation and
      reserving if master is idle.
  * Simplify running piuparts from GIT.
  * Reorganize layout in the GIT repository to reduce path nesting and length.
  * Makefile:
    - Separate build and install targets.
    - Adjust for new layout, cleanup, simplify.
  * conf/piuparts.apache: Set DefaultType text/plain (for the logfiles).
  * reschedule_oldest_logs: Hardlink old logfiles to recycle/ instead of
    deleting them.  Cleanup obsolete rescheduling requests.
  * New helper script: master-bin/reclassify_bugged.
  * New custom script post_setup_forbid_home: replace /home with a file to
    prevent creating home directories there.  (Closes: #677332)
  * New custom script post_install_find_bad_permissions: look for world
    writable directories without sticky bit set.

 -- Holger Levsen <holger@debian.org>  Mon, 03 Sep 2012 15:28:04 +0200

piuparts (0.45) unstable; urgency=low

  [ Holger Levsen ]
  * Merge piatti.git into piuparts.git, so that piatti.git has become obsolete
    now. Update documentation accordingly.
  * Further split packaging into piuparts-master, piuparts-slave and
    piuparts-common binary packages (Closes: #585861) and cleanup
    dependencies.
  * Update piuparts.NEWS about master+slave packages.
  * Switch to debhelper8 packaging.
  * debian/copyright: use versioned URI of the machine-readable copyright file,
    thanks lintian.
  * Move /etc/sudoers.d/piuparts to piuparts-slave package.
  * piuparts-master: depend on tango-icon-theme and drop sunny.png and
    weather-severe-alert.png and use links instead.
  * Reviewed and merged/cherry-picked all of the following changes.

  [ David Steele ]
  * Remove debian/postinst as it was only dealing with lenny time area
    configuration files.
  * Added server configuration files for apache, sudo, and cron.
  * Use dh_install, in preparation for multiple package build.
  * Added packaging to create the piuparts-server package out of the old
    piatti directory tree (Closes: #652934).
    - Create and configure piupartss and piupartsm users.
    - Coordinate ssh keys between master and slave users.
    - Create working directory tree for each under /var/lib/piuparts
  * packagesdb.py:
    - Calculate recursive reverse dependency count, and store in PackagesDB.
    - Calculate the count of packages being blocked by a failed package.
  * piuparts-report.py:
    - Release Section object when section processing is complete.
      (Closes: #673919)
    - Display reverse dependency counts and block counts to failure summaries.
    - Sort the failed-testing and cannot-be-tested summaries by block count.
      (Closes: #674498)
    - Replace O(n^2) search in remove_old_logs() with a hash
      piuparts-report run time improved 20% on mature environment.
    - Another search fix in create_package_summaries (find_links_to_logs)
      yielding a 10x speedup for piuparts-report runs.
      (Closes: #674672)
    - Cleanup/wrap some long source lines.
    - Cleanup/wrap some long html lines.
    - Allow the html root to be changed from /
      (piuparts.conf: e.g. [global] doc-root = /piuparts/).

  [ Andreas Beckmann ]
  * piuparts.py:
    - Implement --install-remove-install option to test installation in
      config-files-remaining state.  (Closes: #359154)
    - Report leftover symlinks with target.
    - Report leftover directories with a trailing slash.
    - Allow ignore entries to specifically match directories.
    - Ignore patterns need to match the full filename, not a substring.
    - Cleanup and regroup ignore lists.
      + Remove many obsolete entries not needed for squeeze or later.
      + Group ignore entries into piuparts state, system state, package
        management, logfiles, home directories, application data, and HACKS.
    - Add to ignored_files/ignored_patterns:
      + Default system logfiles as created by syslogd in /var/log/
      + Common empty directories in /etc not removed due to dpkg bug #316521
      + cdebconf status files
      + /boot/grub/
      + /etc/X11/default-display-manager
      + /etc/aliases.db
      + /etc/apt/trusted.gpg.d/.*.gpg~
      + /etc/network/interfaces
      + /etc/news/whoami
      + /usr/share/keyrings/debian-archive-removed-keys.gpg~
      + /var/crash/
      + /var/lib/citadel/(data/.*)?
      + /var/lib/gozerbot/
      + /var/lib/nagios/                        (Closes: #668756)
      + /var/lib/openvswitch/(pki/.*)?
      + /var/spool/powerdns/                    (Closes: #531134, #531135)
    - Implement a timeout for commands being run in the chroot.
    - Set time limit to 30 minutes per command. (Closes: #654423)
    - Terminate all processes running inside the chroot before removing the
      chroot; also in case piuparts aborts due to an error.
    - Continue killing running processes as long as new processes get spawned
      in the chroot.
    - Perform chroot cleanup after receiving Ctrl-C/SIGINT, too.
    - Let Chroot register/de-register the cleanup panic handler.
    - Remove temp_tgz on error exit.
    - Remove metapackage build directory on error exit.  (Closes: #663702)
    - Don't remove eatmydata when minimizing a chroot.  (Closes: #658962)
    - Add support for version-qualified package arguments (--apt foo=1.2-3).
    - Switch fallback mirror to http://cdn.debian.net/debian.
  * piuparts.conf:
    - Defaults for all [section] settings can be set in the [global] section.
    - Change master-command to not include the section name so that it can be
      set in the [global] section.
      The section name will be given as an argument to this command.
    - Make doc-root default to "/".
    - New per section key: area (set to one of main, contrib, non-free).
    - New defaults: mirror=http://cdn.debian.net/debian, area=main.
    - Compute URLs from mirror, distro, area, arch.
    - Removed deprecated keys: known_circular_depends, packages-url,
      sources-url.
  * master/db/report: Add a new category /affected/ for failed logs where the
    bug is in a dependency, but only exposed by the package being tested.
    - In the BTS these are reported as          (Closes: #657740)
        Package: buggy-package
        Version: buggy-version
        Affects: package-under-test
        Found: package-under-test/tested-version
    - Reschedule /affected/ logs like /fail/ logs.
  * piupartslib/conf.py:
    - Add support for getting default values from a special section.
    - Add methods to get mirror, distro, area, arch from config file or
      defaults.
    - Add methods to compute URLs to Packages and Sources files.
  * piupartslib/packagesdb.py:
    - Do not consider a package as "untestable" if untestable/ contains a
      logfile from an obsolete version of that package.
    - Simplify handling of package and dependency states.
    - Do not inherit 'dependency-does-not-exist' state (which may be fixed
      in the package) but propagate it to 'dependency-cannot-be-tested'.
    - Remove 'no-dependency-from-alternatives-exists' state and use
      'dependency-does-not-exist' instead.
    - Remove 'unknown-preferred-alternative' state as it interferes with
      circular dependencies involving alternatives and virtual packages.
    - Fix state resolution of package dependencies containing alternatives,
      virtual packages and circular dependencies.
    - Remove 'circular-dependency' state.
    - Stop using static known_circular_depends.
    - Compute dependency cycles and test packages on such cycles if all
      non-circular dependencies are satisfied.
    - Consider any combination of two error states for the blocking count.
    - Always run create_subdirs() during initialization.
  * piuparts-master.py:
    - Remove known_circular_depends handling.
    - Reduce logfile verboseness: do not include received logs.
    - Always chdir to master_directory, do not rely on being run from there.
    - Record timestamps of submitted logs in submissions.txt.
  * piuparts-slave.py:
    - Randomize waiting time (between 60 and 180 seconds) if master is busy.
    - Sleep until the next section can be tried, but at least 1 minute.
    - Simplify and merge Section.setup() into Section.__init__().
    - Generate master command: use global setting and append section.
    - Test the 'dpkg' package for creating/updating a base_tgz.
    - Don't update the tarball for disabled sections.
    - Rewrite starting piuparts.
    - Rewrite stopping piuparts for more reliable cleanup.
    - Introduce Ctrl-C/SIGINT handling:
      press Ctrl-C once to exit after the current piuparts test has finished,
      press Ctrl-C again to cleanly terminate the currently running test,
      press Ctrl-C again to abort any ongoing cleanup.
    - Pass a version qualified package name (foo=1.2-3) to piuparts to ensure
      the correct package version gets tested.
    - Increase verboseness for untestable packages.
    - Remove idle.stamp functionality.
  * piuparts-report.py:
    - Remove known_circular_depends handling.
    - Exclude obsolete states from generated report.
    - Establish packagesdb working directory in Section.
    - Handle logs in /affected/ directories.
    - detect_well_known_errors: Add bug links if bugs are known.
    - New known problem: "packages have been kept back".
    - Report rdeps and blocking counts in all error state reports.
    - Fix another race with logfiles disappearing while copying.
  * piuparts-analyze.py:
    - Don't report further bugs/versions if we found a match.
    - Classify logs with bugs filed into /bugged/ or /affected/.
    - Write .bug files with links to the BTS.
  * detect_archive_issues: Only consider logs older than one day for marking
    as "untestable" to allow piuparts-analyze to handle the log first.
  * Replace all references to lenny and squeeze with squeeze and wheezy.
  * Add/update several bug reporting templates.
  * Add custom scripts to aid debugging common problems in maintainer scripts.
  * Add custom script for squeeze to ensure adduser, ucf, and install-info
    are not purged.
  * Add custom scripts to enable/perform additional cleanup procedures to
    reduce the "FAIL: Package purging left files on system" errors if
    --warn-on-leftovers-after-purge is not used.
    (Closes: #668752)
  * Ship custom scripts in the piuparts package.
  * Comment sudoers and crontabs shipped in the master/slave packages,
    requiring explicit editing after installation to activate them.
  * Bump debhelper and dpkg dependencies for using dpkg-maintscript-helper.
  * Remove obsolete /etc/piuparts/piuparts.conf from old piuparts package.
  * Ship /etc/piuparts/piuparts.conf in the piuparts-slave package.
  * Create missing home directories if the piupartsm/piupartss users remain
    from a previously purged installation.

  [ Leo Iannacone ]
  * piuparts.py: add --existing-chroot option, specify a directory as source
    for the chroot, instead of building a new one with debootstrap or
    decompressing an archived one.  (Closes: #658044)

  [ Mika Pflüger ]
  * piuparts.py: Remove obsolete functions shellquote, apt_get_knows, and
    append_to_file.

  [ Mehdi Abaakouk ]
  * piuparts.py: Add support for schroot. (Closes: #530733)

 -- Holger Levsen <holger@debian.org>  Thu, 21 Jun 2012 22:17:26 +0200

piuparts (0.44) unstable; urgency=low

  [ Andreas Beckmann ]
  * piuparts.py:
    - Add to self.ignored_patterns: /var/lib/ucf/.*
    - Increase output limit to 3 MB (for dist-upgrading daptup).
    - Do not miss Pre-Depends in --warn-on-others mode.
    - Remove packages and reinstall missing ones in one apt-get call.
    - Run 'apt-get dist-upgrade' (instead of upgrade) during chroot setup.
  * piupartslib/packagesdb.py:
    - Only consider the newest version of a package as test candidate.
      (Packages files may contain more than version of the same package.)
  * piuparts-master.py:
    - Implement simple section locking to allow concurrent master instances
      but allow only one instance per section.
  * piuparts-slave.py:
    - Do not leak the logfile file descriptor to piuparts.
    - Skip disabled sections (max-reserved = 0).
    - Do not abort if connection to master failed, just skip the section.
    - Do not abort if Packages file cannot be fetched, just skip the section.
    - Implement simple section locking to allow concurrent slave instances.
    - Sections wait before retry 15 minutes after error and one hour if idle.
    - Create idle.stamp files to remember idle sections for one hour and
      notify concurrent slaves about idle state.
    - Skip misconfigured sections that have neither 'distro' nor
      'upgrade-test-distros' in their config.  (Closes: #668863)
  * piuparts-report.py:
    - Add link to the list of untestable logs.
    - Add more known problem reports: forgotten alternatives, warnings in
      passed logs: leftover files and failed maintainer scripts.
    - Do not abort if logfiles disappear during copying.
  * Makefile: Install documentation with mode 0644 instead of 0755.

  [ Holger Levsen ]
  * piuparts-report: don't create output for disabled sections. (Bye bye
    Lenny!)
  * Bump Standards-Version to 3.9.3, no changes necessary.

 -- Holger Levsen <holger@debian.org>  Thu, 17 May 2012 14:36:53 +0200

piuparts (0.43) unstable; urgency=low

  [ Andreas Beckmann ]
  * piuparts.py:
    - Add to self.ignored_patterns: /run/.*
    - Unset DISPLAY variable before running commands in the chroot.
    - Read possibly remaining buffered output after a command terminated.
    - Run apt-cache policy on the packages to be installed.
    - Simplify keeping the reference chroot state: move tree info, selections
      and diversions into a dict, can be extended easily.
    - Fix --*end-meta documentation and actually enable these options.
    - Cleanup options and settings.
  * piupartslib/packagesdb.py:
    - Restrict circular-dependency state to packages on the circle.
  * piuparts-slave.py:
    - Fix chdir in/out of the slave dir to work with relative paths.
  * piuparts-report.py:
    - Reorder the list of known problem analyses and add a few new ones.
    - Correctly split + strip comma-separated lists.
  * piuparts-analyze.py:
    - Also consider bugs that 'affects' a package.
    - Treat bugs without 'found' version as older than anything.
  * Makefile: Support version number substitution in piuparts-*.py, too.
  * README.txt: Document piuparts.conf settings used by piatti.git scripts.

  [ Holger Levsen ]
  * piuparts.1.txt: correctly reverse the description of --save-end-meta
    and --end-meta.
  * piuparts-report.py:
    - add support for more static pages and add bug_howto.tpl, explaining how
      to file meaningful bugs piuparts-analyse understands. This page also
      links to the templates used for bug filing.
  * piuparts-slave.py: make status message more useful by including the
    section.

 -- Holger Levsen <holger@debian.org>  Sun, 22 Jan 2012 13:03:59 +0100

piuparts (0.42) unstable; urgency=low

  [ Holger Levsen ]
  * piuparts.py:
    - add to self.ignored_files: /etc/blkid.tab (Closes: #638831)
    - add to self.ignored_patterns: /var/lib/apt/lists/.*
    - apply patch by Gregor Herrmann to fix --minimize. (Closes: #648423)
  * Remove Debian.NEWS entry about source in git. (Closes: #640121)
  * piuparts.py, piuparts-report.py, ChangeLog: Expand tabs to spaces.
  * Remove whitespaces from whitespace-only lines.
  * piuparts-report:
    - create maintainer subdirs if they don't exist.
    - detect tests being terminated due to excessive output.
  * Add git to Build-Depends-Indep: as git describe is used to generate
    part of the version string for development builds.
  * Add debian/.gitignore

  [ Mika Pflüger ]
  * piuparts-analyze.py:
    - Rewrite to use python-debianbts to analyze if bugs are filed already.
    - The BTS only tracks source versions, so remove binNMU-part from
      package versions when comparing with versions from the BTS.
    - Reduce noise in the output by only printing one action/advise per
      package.
    - Fix extraction of package versions from bug reports. Thanks to
      Andreas Beckmann for catching and solving the error.
  * debian/control: Add python-apt and python-debianbts to piuparts depends.

  [ Scott Schaefer ]
  * debian/copyright: Make it compliant with DEP-5.
  * piuparts-slave.py:
    - Replace deprecated os.popen2 with subprocess.Popen. (Closes: #640646)
    - Add some more logging.
    - Kill children (hard-coded value, 45 minutes) to ensure test doesn't
      run "forever" (Closes: #640647, #387428)
  * piuparty.py:
    - Kill leftover processes (via SIGTERM, then if that fails, via SIGKILL).
      (Closes: #522918)
    - Test for incorrect diversion handling:  (Closes: #588313)
      a) Existing diversions removed/modified, and/or
      b) Installed diversions not removed by purge.
  * piupartslib/packagesdb.py: Modify several functions in PackagesDB class
    to use python 'set' type, instead of a list.  This permitted replacing
    inefficient combination of unique() function and random.shuffle() with
    python set.pop() method.  Since python prohibits storing non-hashable
    object in a set, minor modifications to piuparts-report and to
    piuparts-master required. (Closes: #640648)

  [ Andreas Beckmann ]
  * *.py: Add vim modeline.
  * piuparts.py:
    - Add unittests for misbehaving symlinks.
    - Fix resolving absolute symlinks of intermediate directory components,
      i.e. /var/run -> /run while checking /etc/motd -> /var/run/motd.
      Solves about 30000 false positives of
      'Broken symlinks: /etc/motd -> /var/run/motd'.  (Closes: #648784)
    - When running commands in the chroot, redirect stdin from /dev/null.
    - Stop using Popen.communicate() as it may run out of memory.
    - Terminate commands producing more than 2 MB of output. (Closes: #649335)
    - Create /etc/dpkg/dpkg.cfg.d/ if missing inside the chroot (e.g. on
      lenny).  (Closes: #647752)
    - Remove logrotate and its dependencies only once.
    - Only run 'apt-get update' after updating the sources.list.
    - Only run 'apt-get clean' before creating tarballs or saving meta data.
    - Do the same checks for running processes and broken symlinks in all
      tests.  (Closes: #648708)
    - Create piupart's apt config in the chroot as /etc/apt.conf.d/piuparts
      instead of /etc/apt.conf in order to allow overriding the settings from
      custom scripts by just dropping new config bits in e.g.
      /etc/apt/apt.conf.d/piuparts-foobar.
    - Integrate diversion checks with Chroot.check_result().
    - Use 'apt-get remove' to remove all packages at once with proper
      dependency ordering.  (Closes: #648162)
    - Purge all packages at once instead of doing it one-by-one.
    - Make restore_selections() reinstall missing packages.  (Closes: #648707)
    - Set more environment variables to let custom scripts know where and
      when they are being run: PIUPARTS_TEST, PIUPARTS_PHASE,
      PIUPARTS_DISTRIBUTION{,_PREV,_NEXT}.  See the README for details.
      (Closes: #589498)
    - Add missing post_install_* custom scripts to install_packages_by_name().
      (Closes: #628077)
    - Remove pre_upgrade_* custom scripts, they can be replaced with
      pre_install_* scripts that check for PIUPARTS_PHASE=upgrade.
    - Add pre_test_* custom scripts.  These are run exactly once at the
      beginning of each test (after recording the initial chroot state).
    - Allow multiple --scriptsdir options, the contents will be merged.
    - Exclude /tmp/scripts when creating a tarball.
    - Use --one-file-system when creating a tarball to exclude bindmounts etc.
    - Restore base system from temp_tgz instead of running debootstrap again.
      (Closes: #648193)
    - Do not fail upgrade/distupgrade tests for a set of packages where not
      all packages exist in the start distribution.  This happens e.g. when
      testing .changes files and packages were split/added. Only install the
      old packages that actually exist according to 'apt-cache show'.
    - Add --extra-old-packages option to intall additional old packages that
      are not in the set of new packages to be tested.  Useful for testing
      upgrades with Conflicts/Replaces relationships, e.g. in package renames
      or merges.
    - Use consistent variable names for package lists.  (Closes: #648177)
    - Compute the changes in restore_selections().
    - Check for settings.scriptsdir inside run_scripts().
    - Consistently use chroot.relative() to build filenames inside the chroot.
  * piupartslib/packagesdb.py:
    - Handle 'unknown-preferred-alternative' state correctly.
    - Add 'does-not-exist' state for dependency resolution to distinguish this
      from 'unknown' state so that the latter only indicates 'unresolvable' or
      'not yet resolved'.
    - Handle virtual packages separately from real packages.
    - Use get_package_state() internally which 'resolves' (purely) virtual
      packages by default (can be disabled).
  * piuparts-master.py:
    - Add a 'status' command that reports package counts for all states.
  * piuparts-slave.py:
    - Fix triggering tarball recreation.
    - Check tarball age regularily.
    - Log tarball creation in *.tgz.log.
    - Request and print package counts from master.
    - Reload section config every time a section is being run.
    - Add precedence attribute to allow prioritizing different sections and to
      suspend processing of low priority ones while there are packages waiting
      in more important sections.
  * piuparts-report.py:
    - state-*.html: Sort package lists by name, display state of all
      alternative dependencies and packages providing a virtual dependency.
    - source/?/*.html: Sort binary packages by name.
    - maintainer/?/*.html: Sort source packages by name.
    - Update list of error states to be highlighted.
    - Archive logs of packages that were removed from the distribution.
    - Speedup generating maintainer summaries.
  * Makefile: Use 'git describe' to get an exact stamp for development
    versions.

  [ Dave Steele ]
  * piuparts-slave.py: make Section.run() report the number of packages
    processed and use this to decide whether a slave should sleep.
    (Closes: #649967)

  [ Stefano Rivera ]
  * piuparts.py:
    - Properly install and remove logrotate.  (Closes: #638832)
    - Use eatmydata by default, add option --no-eatmydata. (This was discussed
      in #633033.)

 -- Holger Levsen <holger@debian.org>  Fri, 23 Dec 2011 10:51:28 +0100

piuparts (0.41) unstable; urgency=low

  * piupartslib/packagesdb.py: Apply patch by Scott Schaefer to also consider
    alternative depends: the algorithm used to select the "best" alternative
    is:
     1) Prefer first alternative in state "essential-required"
     2) If no "essential-required" alternatives, prefer first alternative
        in state "successfully-tested"
     3) Otherwise, prefer first alternative in state
        "waiting-to-be-tested" IF NO REMAINING alternatives are in one of the
        "unknown/fail" states
    For this two new states have been introduced:
     a) "unknown-preferred-alternative": equivalent of "unknown", this defers
        calculation of this package's state, since one or more of its
        alternative depends are "unknown" (or
        "unknown-preferred-alternative"), and no alternative is either
        "essential-required" or "successfully-tested".  The alternatives will
        be re-tested on subsequest pass.
     b) "no-dependency-from-alternatives-exists": if none of the alternatives
        can be found in the archive.
    (Closes: #526045)
  * piuparts-report.py:
    - correct a typo from the patch for #523950.
    - make_stats_graph: draw the two new states as well.
    - point to source code in git instead of svn.
  * piuparts.py:
    - use proxy settings either from apt configuration or http_proxy
      environment variable, the latter overwriting the former (if present)
      - Thanks to Scott Schaefer for the patch. (Closes: #632046)
    - new option "--no-install-purge-test" to only do upgrade tests
      - Thanks to Andreas Beckmann for the patch (Closes: #588482)
    - run dpkg with --force-unsafe-io by default and introduce new option
      "--dpkg-noforce-unsafe-io" to disable this feature. (Closes: #633033)
      Thanks to Scott once more!
    - new option: "--fail-on-broken-symlinks". Remove option "--warn-symlinks"
      as this is the default now.
  * piuparts-slave:
    - check if chroot-tgz is older than max-tgz-age (defaulting to 30 days)
      and recreate it, if it is. Keep backup and put in back in place when
      debootstrapping a new chroot-tgz fails. Retry after min-tgz-retry-delay
      seconds. Thanks to Scott Schaefer for the patch. (Closes: #632924)
    - document new configuration options max-tgz-age and min-tgz-retry-delay
      in README.txt.
    - fix bug in piuparts-slave which prevented running a single section by
      including section name as command-line argument - thanks again to Scott
      and see 632924 too.
  * debian/control:
    - require python >= 2.6.6-3~, get rid of python-support build-depends.
    - add X-Python-Version: pseudo-header
  * debian/rules: use dh_python2 instead of python-support to build the
    package
  * Makefile: build for python 2.6 and 2.7 instead of 2.5 and 2.6.
  * Source code is now stored in git.
    http://anonscm.debian.org/gitweb/?p=piuparts/piuparts.git
    git clone git+ssh://git.debian.org/git/piuparts/piuparts.git
    Thanks to Thomas Koch for setting those up and keeping history!
  * The configuration and scripts used on piatti.debian.org have also been
    moved to git, the URLs are the same, just s#piuparts#piatti#.
  * Add entry about git to NEWS.
  * Update Vcs-*-Headers in control to reflect move to git.

 -- Holger Levsen <holger@debian.org>  Wed, 24 Aug 2011 13:47:07 +0200

piuparts (0.40) unstable; urgency=low

  * piuparts.py:
    - make "natty" the default Ubuntu distribution.
    - add to self.ignored_files:
      - /var/log/bootstrap.log
  * debian/control: depend on ${python:Depends} instead of just python. Thanks
    to Jakub Wilk. (Closes: #614617)
  * *.py: do not use Python built-in function names as variable name. Thanks
    to Carl Chenet for a first patch and Scott Schaefer for the applied one.
    (Closes: #523950)
  * Bump Standards-Version to 3.9.2, no changes necessary.
  * debian/rules: add empty build-arch and build-indep to appease lintian.
  * Makefile: drop workaround for #559305 in lenny.

 -- Holger Levsen <holger@debian.org>  Sat, 25 Jun 2011 21:20:31 +0000

piuparts (0.39) unstable; urgency=low

  [ Holger Levsen ]
  * The vintage of 2010 release!
  * piuparts-report.py:
     - report packages which failed
       - due to broken maintainer scripts,
       - due to output from cron after removal,
       - due to not enough force being,
       - due to a problem with pre-depends,
       - due to files having been modified after purge,
       - due to files having disappeared after purge and
       - due to problems configuring a database.
     - only report about (un)owned files and directories and symlink issues in
       sid - that's hardcoded as it's not practical to track them anywhere else
       anyway. And at least for broken symlinks this will also stay like this
       for a long time.
     - visual improvements in the output.
     - ignore udebs and binaries from other archs too.
     - graph is generated using all the available data points.
  * piupartslib/packagesdb.py:
    - automatically break circular dependencies when there are only circular
      dependencies left, using a configurable list of circular depdencies in
      piuparts.conf (Closes: #526046)
        The list of circular depends is taken from a script written by Robert
      Lemmen available at http://debian.semistable.com/debgraph.out.html -
      obviously it would be better to merge this into piuparts directly.
        Note that the dependency resovler is still buggy, the state
      waiting-for-dependency-to-be-tested still contains some packages
      with failed depends (due to them being dependent on packages with
      circular depends). This bug has no effect other than that (so the state
      waiting-to-be-tested is calculated correctly). This bug is also no
      regression.
    - get rid of the longtime unused states "fixed" and "fix-not-yet-tested"
      (also in piuparts-master and piuparts-report).
    - forget reservations of untestable packages.
  * piuparts-slave.py:
    - fix crash when going into sleep when idle.
    - add support for only doing upgrade tests (without the basic test in the
      upgrade target distro).
    - honor mirror configuration option also for upgrade-tests.
    - also do upgrade tests if the version of a package being tested (the one
      in the upgraded distro) is not available in the distro being upgraded
      from. (This is a very short test, but a successfully one.)
    - make configuration setting "distro" to not default to any distro.
  * piuparts.py:
    - new option: --log-level to specify the verbosity of piuparts
      output. Thanks to Fabrice Coutadeur for the patch! (Closes: #567190)
    - new option: --warn-on-leftovers-after-purge to not fail if a package
      leaves files behind after purge. (Closes: #566599)
    - add to self.ignored_files:
      - /var/lib/apt/lists/partial/.delete-me-later
      - /var/log/alternatives.log (Closes: #591966)
      - /var/log/apt/history.log (Closes: #594964)
      - /usr/share/fonts/X11/misc/fonts.alias (Closes: #576321)
    - add to self.ignored_patterns:
      - /etc/init.d/.depend.*
      - /var/mail(/.*)? - this used to be just /var/mail/.*
      - /var/lib//update-rc.d(/.*)? (Closes: #605127)
    - create temporary DEBIAN directory for the piuparts-depends-dummy package
      with 0755 perms regardless of the umask of the calling shell.
      (Closes: #573904)
    - fix --do-not-verify-signatures option (Closes: #574936) - thanks to
      Cleto Martin Angelina for the patch.
    - make Chroot.diff_meta_data() special case and ignore files matching
      (/etc/rc.\.d/)[SK][0-9]{2}(.*)$ so that piuparts doesn't complain about
      initscripts renamed by insserv. Thanks to by Andreas Beckmann for the
      patch! (Closes: #586793)
    - remove logrotate and depended packages after the test. (Closes: #602409)
      This is a fix for the incomplete patch for #566597. Again, this is a
      hardcoded list. :-(
    - new custom script: pre_remove_ (Closes: #539146)
    - set environment variable PIUPARTS_OBJECTS in custom scripts to a space
      separated list of packages / changes files being tested.
    - do not call apt-get with --no-remove when installing packages.
      (Closes: #603453)
    - apply patch by Andres Mejia to fix parsing of the --force-confdef option
      and also to configure apt to use that option. Thanks, Andres.
      (Closes: #605475)
    - don't panic if package is not known by apt-get, this probably just means
      a package not yet in the archive is being tested. (Closes: #566672)
      Thanks to Cleto Martin Angelina for the patch!
    - fix parsing of the options --end-meta and --save-end-meta.
    - supply help texts for --end-meta and --save-end-meta options, also add
      comments to install_and_upgrade_between_distros() to make the code
      easier to understand and hopefully improve in future. (Closes: #560050).
    - add logging to install_and_upgrade_between_distros() to point people to
      read the functions source code if they wonder why the log (for distro
      upgrade tests) looks like it looks.
  * piuparts.1.txt:
    - update the pointer to custom-scripts.txt to point to README.txt, as
      those two files have been merged. Thanks to Gregor Hermann for
      spotting this. (Closes: #574504)
    - indicate that it's possible to check several packages or .changes files
      at once.
    - update several options descritpions.
  * README.txt
    - better documentation of custom scripts.
    - reformat to achieve consistent width.
  * Add ${misc:Depends} to Depends in debian/control.
  * Remove versioned dependencies on debootstrap as the version available
    in Etch is sufficient. Drop build-depends on dpkg-dev as it's in
    build-essential.
  * Build-depend on debhelper>=7 and use dh_prep instead of dh_clean -k, bump
    compat level to 7.
  * Bump Standards-Version to 3.9.1, no changes necessary.
  * Remove Ian Jackson from uploaders - thanks for your work, Ian!
  * Makefile: support python 2.5 and 2.6 instead of 2.4 and 2.5, adjust
    debian/control accordingly.
  * debian/preinst: update code snipplet rm_conffile() from
    http://wiki.debian.org/DpkgConffileHandling

  [ Evgeni Golov ]
  * piuparts.py:
    - Check for remaining logrotate files which produce output after the
      package was removed. (Closes: #566597)

  [ John Wright ]
  * Use debian module when available, else debian_bundle module.
    (Closes: #586443)
  * Use built-in set type, available since python-2.4.

 -- Holger Levsen <holger@debian.org>  Tue, 04 Jan 2011 14:12:30 +0100

piuparts (0.38) unstable; urgency=low

  * piuparts.py:
    - Add support for using LVM snapshots. Thanks to
      Patrick Schoenfeld for the patch. (Closes: #559449)
    - Add support for warning on broken symlinks. Thanks to Carl Chenet for
      the patch. (Closes: #440151)
    - Make --help usuable without needing to be run as root. (Closes: #547379)
    - --skip-minimize is now the default. This is because debootstrap is called
      with --variant=minbase instead of --resolv-deps now and because if a
      base.tgz or an lvm snapshot is specified, piuparts should not touch it.
      (Closes: #539142, #559048)
      Introduce a new option, --minimize, to minimize a chroot with debfoster.
      (This is the old default behaviour. In future versions the --minimize
      option might be removed again.)
    - Add two new options: --keyring to specify the keyring to use with
      debootstrap (defaults to /usr/share/keyrings/debian-archive-keyring.gpg)
      and --do-not-verify-signatures to not use --keyring with debootstrap.
      (Closes: #545907)
      In the chroots, APT::Get::AllowUnauthenticated is set accordingly in
      /etc/apt/apt.conf.
    - Add new option, --pedantic-purge-test, to tell piuparts to be pedantic
      when checking if a purged package leaves files behind. If this option is
      not set, files left in /tmp are ignored. (Closes: #528266)
    - Add new option, --dpkg-force-confdef, to make dpkg use --force-confdev,
      which lets dpkg always choose the default action when a modified conffile
      is found. This options will make piuparts ignore errors it was designed
      to report and therefore should only be used to hide problems in
      dependent packages. (Closes: #466118)
    - Add another type of custom-scripts, post_setup_, which are executed after
      the chroot was setup. (Closes: #466043)
    - Create policy-rc.d in 2nd chroot when using -b. (Closes: #466049)
      Thanks again to Patrick Schoenfeld for his help.
  * piuparts-report: report broken symlinks.
  * piuparts-slave:
    - gracefully deal with upgrade-test-distros and upgrade-test-chroot-tgz
      not being set in the configuration. Thanks to Carl Chenet and Patrick
      Schoenfeld for the patch. (Closes: #519192)
    - new default value for idle-sleep, 300 instead of 10 seconds. Also the
      slave will now only sleep if there is nothing to do for any section.
  * Makefile: workaround 559305 by calling a2x twice.
  * Update debian/NEWS.
  * Replace all references to sarge and etch with ones to lenny and squeeze.

 -- Holger Levsen <holger@debian.org>  Thu, 17 Dec 2009 14:10:27 +0000

piuparts (0.37) unstable; urgency=low

  * piuparts-report.py: report packages with update-rc.d warnings and those
    failing due to insserv errors. (Closes: #546540)
  * Fix typo in NEWS.Debian, thanks to Justin Rye for spotting it.
    (Closes: #547439)
  * piuparts.py:
    - added to self.ignored_patterns:
      - /var/cache/man(/.*)? (Closes: #550953)
      - /var/lib/insserv/run.*.log
      - /var/lib/mercurial-server(/.*)?
    - removed from self.ignored_files:
      - /var/cache/man/index.db
  * fix typo in -i option in manpage (Closes: #555202), thanks to James Vega
    for spotting it.
  * Make "lucid" the default Ubuntu distribution (Closes: #559047), thanks to
    Krzysztof Klimonda.
  * fix FTBFS by adding "-r /etc/asciidoc" to the a2x call in Makefile, thanks
    to Michael Vogt. (Closes: #559299)

 -- Holger Levsen <holger@debian.org>  Thu, 03 Dec 2009 13:25:43 +0000

piuparts (0.36) unstable; urgency=low

  [ Holger Levsen ]
  * The "For me. For you. For everybody." release.
  * Break backwards compatibility of the configuration files for master-slave-
    mode. Merge those three into one: /etc/piuparts/piuparts/piuparts.conf.
    Introduce a new global section in piuparts.conf which is shared among the
    other sections there.
  * piuparts.py:
    - add check whether scriptsdir exits, to fail gracefully if not.
    - copy scriptsdir to chroot also when doing upgrade tests.
    - added to self.ignored_files:
      - /etc/shadow and /etc/shadow- (just as /etc/passwd* and /etc/group*)
      - /var/games (see #524461)
      - /etc/apt/trusted.gpg and /etc/apt/trusted.gpg~ (just as
        /etc/apt/trustdb.gpg and other backup files)
    - added to self.ignored_patterns:
      -  /var/lib/dpkg/triggers/*
      -  /var/lib/ldap(/.*)? (see #527898)
      -  /var/backups/.*
    - modified self.ignored_patters:
      - ignore everything in /tmp, not just in /tmp/scripts (see #528266)
    - configure apt in chroots to not install recommends and suggests.
    - add support for scanning for packages in changes files, thanks to Andres
      Mejia for the patch. (Closes: #352940)
    - change some methods from using 'args' to 'package_list'. This more
      accurately represents what is being passed into these methods now.
    - add an optional parameter to panic() method to specify what exit status
      to use. Also thanks to Andres.
    - add advice how to read the logfile to the top of the logfiles produced.
    - add "FAIL: " to logging output for seven more failure types, so that it
      becomes easier to group failure causes.
    - allow piuparts to be stopped with control-C. Thanks to Carl Chenet for
      the patch. (Closes: #523958)
    - fail gracefully if piuparts is run as non-root user. Thanks to Ignace
      Mouzannar for the patch. (Closes: #538273)
  * piupartslib/packagesdb.py:
    - change the test whether a package is testable to check whether the
      package is of priority "required", and not whether it's "Essential".
    - rename status "essential-required-important" to "essential-required"
      as important packages can be tested like all the others.
    - handle binNMUs where the Source header in the Packages file includes the
      Version and the Source package name in one line.
    - fix get_packages_in_state() to only return unique packages and not also
      the provided ones as exact copies.
  * Install scripts for master-slave mode without .py extension.
  * piuparts-master.py: remove code to write statistics, that is done only in
    piuparts-report.py now.
  * piuparts-slave.py:
    - support looping trough multiple sections in piuparts.conf via new config
      value "sections". Thanks to Frank Ploss for writing this patch with me
      and helping me understand the code much better!
    - allow the user to stop the slave with control-C.
    - call piuparts with --mirror when mirror is set in piuparts.conf.
  * Re-add piuparts-reports.py which got removed/lost between 0.14 and 0.20
    without changelog entry.
  * piuparts-report.py:
    - support sections in configuration file.
    - support looping trough multiple sections in piuparts.conf via new config
      value "sections".
    - generate counts.txt (per section) with raw numbers of packages per state,
      include these stats in the debug output (so it gets included in the mails
      send by cron.)
    - introduce new setting "sources-url" for piuparts.conf.
    - generate sources.txt (per section) with a summary status per source
      package (for the PTS to display a source packages piuparts state)
    - generate html status pages for all source packages (to link from the PTS)
      with links to state explaination and available logfiles, handle udebs.
    - provide links to logfiles in statistics page.
    - provide links to source packages pages from state pages and back, as well
      as links to the dependencies state.
    - draw graphs of package states over time (if pypthon-rpy and gs are
      installed) - thanks to Thomas Viehmann and Dirk Eddelbüttel for
      inspiration and support.
    - create maintainer centric pages for each email address found in
      Maintainers or Uploaders.
    - improve layout, generate navigation for all pages.
    - use icons to provide a quick overview of a source packages status.
      (Thanks to tango.freedesktop.org for the icons!)
    - include index.tpl (if it exists) from output-directory into the
      generated index page, so one can add news to the index page without
      editing piuparts-report.py.
    - generate pages for known issues, which are detected by bash helper
      script, run by cron on piuparts.debian.org and available from
      svn/piuparts/piatti/home/piupartsm/bin/detect_well_known_errors
  * Always use alphabetic time zone abbreviation in timestamps.
  * Makefile:
    - add "~$date" to versionstring if building an unreleased version, thus
      adding dpkg-dev to build-depends.
    - split install target into install-doc, install-conf and install, to aid
      development and deployment from trunk.
  * debian/control:
    - depend on python (>>2.4), make dependency to python-debian unversioned.
    - add build-dependencies on debhelper, asciidoc and xmlto.
    - dependency gs has been renamed to ghostcript
    - remove build-dependencies on docbook2x and docbook-xml.
    - suggest python-rpy and gs to improve piuparts-report output.
    - set Homepage: to http://piuparts.debian.org
    - remove Lucas Nussbaum, Ana Guerrero, John Wright and Bill Allombert from
      uploaders - thanks for your work!
    - Replace Ians email address with one that doesn't give an errorcode when
      sending mail to it
    - bump Standards-Version to 3.8.3, no changes necessary.
  * Rewrite debian/rules from scratch using debhelper.
  * Merge README, how-to-use-piuparts.txt and custom-scripts.txt into
    README.txt, convert it to asciidoc and build pdf and html versions of it.
  * Restructure and update README.txt to reflect the configuration changes in
    master-slave mode.
  * Add debian/NEWS file.
  * Rewrite piuparts manpage in asciidoc.
  * Build and install html version of the piuparts manpage.
  * Update debian/copyright to reflect that piuparts is licenced under GPL2+.
  * Update FSF address in all files referencing the GPL.
  * Remove unused file piuparts.css.

  [ Lars Wirzenius ]
  * Removed Lars Wirzenius as uploader.

 -- Holger Levsen <holger@debian.org>  Tue, 08 Sep 2009 14:35:42 +0200

piuparts (0.35) unstable; urgency=medium

  * Fix recursive failure which occured when selinux-utils was installed but
    not enabled. Thanks to Peter De Wachter for the patch. (Closes: #519017)
  * Output path to temp directory if -k is used. (Closes: #466112)

 -- Holger Levsen <holger@debian.org>  Tue, 10 Mar 2009 00:43:22 +0100

piuparts (0.34) unstable; urgency=low

  [ Holger Levsen ]
  * Mount /selinux on systems where selinux is enabled. Thanks to Filippo
    Giunchedi for the patch! (CLoses: 507171)
  * Remove wrong advice in debian/copyright which irritated lintian.

  [ Filippo Giunchedi ]
  * Check for any output when running cron files in addition to exit code

 -- Holger Levsen <holger@debian.org>  Fri, 27 Feb 2009 12:34:31 +0100

piuparts (0.33) unstable; urgency=low

  * Added --bindmount option, thanks to Aníbal Monsalve Salaza for the patch.
    (Closes: #496186)

 -- Holger Levsen <holger@debian.org>  Sat, 08 Nov 2008 17:07:22 +0000

piuparts (0.32) unstable; urgency=low

  [ John Wright ]
  * Fix a typo in how-to-use-piuparts.txt.

  [ Holger Levsen ]
  * Replace all references to sarge and etch with etch and lenny.
    (Closes: #466111)
  * Update README to reflect that piuparts runs fine in etch.
  * Rename the post_upgrade custom script to post_distupgrade and introduce
    pre_distupgrade.
  * Bumped standards version, no changes needed.

 -- Holger Levsen <holger@debian.org>  Fri, 17 Oct 2008 10:28:14 +0000

piuparts (0.31) unstable; urgency=low

  [ Lars Wirzenius ]
  * piuparts.docbook: Added a few words of description of the tarball
    that -b expects. (Closes: 466048)

  [ Lucas Nussbaum ]
  * Added a --debfoster-options option, to allow the user to override
    debfoster's default options and test with more packages installed
    in the chroot. (Closes: #458922)
  * Mention piuparts -s in in how-to-use-piuparts.txt.
  * Finally fixes the check for broken symlinks. Thanks go to
    Tobias Grimm for the patch. (Closes: #468157, 478587)
  * Ignore /var/cache/ldconfig/aux-cache.
  * Added myself to uploaders.
  * Keep /proc mounted. Switch to calling tar directly in
    pack_into_tgz(). Minor refactorings. Thanks go to Tobias Grimm
    for the patch. (Closes: #478577)
  * Move piuparts to priority: extra, since it depends on debootstrap which
    is extra. (Closes: #477634)

  [ Luk Claes ]
  * Added -w to lsof call to suppress warnings. (Closes: #466102).

  [ Holger Levsen ]
  * Add a copyright statement to debian/copyright.
  * Add support for post_upgrade custom script.
  * Minor fixes in how-to-use-piuparts.txt.
  * piuparts.docbook: Correct the path to dtd, it's
    /usr/share/xml/docbook/schema/dtd/4.1.2/docbookx.dtd and add a
    build-dependency for docbook-xml

 -- Holger Levsen <holger@debian.org>  Sun, 11 May 2008 22:17:52 +0200

piuparts (0.30) unstable; urgency=low

  * piuparts.py:
    - Implement Chroot.create_temp_tgz_file() (since it's used in the VirtServ
      subclass)
    - Fix a typo -- chroot.create_temp_tgz() was being called instead of
      chroot.create_temp_tgz_file() (Closes: #465416)

 -- John Wright <jsw@debian.org>  Thu, 14 Feb 2008 20:32:35 -0700

piuparts (0.29) unstable; urgency=low

  [ Ana Beatriz Guerrero Lopez ]
  * Updated uploaders, remove Amaya and Alastair.

  [ Lars Wirzenius ]
  * piuparts.py: Call "apt-get update" before calling Chroot.minimize, so
    that we can find the debfoster package on Ubuntu.
  * debian/control: Fixed "Uploaders:" to have my preferred e-mail address
    (liw@iki.fi) instead of my Debian one.
  * piuparts.py: Added -D option to set Debian flavor, plus two sets of
    default settings depending on the flavor, one for Debian itself, and
    another for Ubuntu. The settings choose default mirror and distribution
    set (sid vs gutsy). This will allow an Ubuntu version of the package
    to set defaults at package building time.
  * piuparts.py: Report target of broken symlink correctly, instead of
    saying "True".
  * piuparts.py: Use lsb-release to guess the Debian flavor.
  * debian/control: Added dependency on lsb-release.
  * piuparts-master.py: Make the master write summary of total pass/fail
    packages, plus status per binary package. This is for having the
    Debian PTS and the Ubuntu developer weather report show summaries
    of piuparts results.
  * integraged changes from Ubuntu by Ian Jackson to support autopkgtest.
  * wrapped long lines in debian/control.

  [ Holger Levsen ]
  * Added myself to uploaders.
  * Added Homepage: header to debian/control and changed the homepage to be
    http://wiki.debian.org/piuparts.
  * Use Vcs-* headers in debian/control instead of XS-Vcs-*.
  * Bumped policy version to 3.7.3.
  * Updated download location in debian/copyright.

  [ John Wright ]
  * Change the --warn-on-others implementation to create a dummy metapackage
    with the needed dependencies and install it in the chroot, rather than
    using "apt-get install package package-".  The previous implementation
    had issues when the package was already installed (and especially if the
    package had essential packages in its reverse dependencies).  This has
    the pleasant side-effect of making --warn-on-others work both with and
    without --apt. (Closes: #458929)
  * Fix a bug in check_for_broken_symlinks(): the targets for the broken
    symlinks (used for logging) were being read from files on the real root
    filesystem, rather than in the chroot.

 -- Lars Wirzenius <liw@iki.fi>  Fri, 01 Feb 2008 16:38:38 +0200

piuparts (0.28) unstable; urgency=low

  * Fix an UnboundLocalError introduced in the --warn-on-others fix that would
    occur if run without the --apt option. (Closes: #443641)

 -- John Wright <jsw@debian.org>  Sat, 22 Sep 2007 23:32:17 -0600

piuparts (0.27) unstable; urgency=low

  * Add support for testing multiple distributions and architectures to
    piuparts-master.py and piuparts-slave.py.  Please see the README file,
    piuparts-master.conf.sample and piuparts-slave.conf.sample for more
    details. (Closes: #349365)
  * Fix the --warn-on-others option.  Now, dependencies are installed before
    the packages we wish to test, and an inventory is taken then, so that we
    can know which errors were caused by the packages explicitly specified on
    the command-line.  Currently, this requires --apt, and doesn't work quite
    as advertised if there are circular dependencies with the packages you wish
    to test (see the man page for more details). (Closes: #440310)
  * debian/control:
    - Update my email address in the Uploaders field

 -- John Wright <jsw@debian.org>  Sun, 16 Sep 2007 22:28:14 -0600

piuparts (0.26) unstable; urgency=low

  * Update list of ignored files. (Closes: #439592)
  * In the cron test, not executable files are not run. (Closes: #440141)

 -- Ana Beatriz Guerrero Lopez <ana@debian.org>  Fri, 31 Aug 2007 15:44:36 +0200

piuparts (0.25) unstable; urgency=low

  * Add the option to run custom scripts inside the piuparts chroot.
    Scripts are stored in a directory and give it as argument with the
    option --scriptsdir=/dir/with/the/scripts
    This feature is still experimental :)
  * Add custom-scripts.txt with information about the custom scripts.

 -- Ana Beatriz Guerrero Lopez <ana@debian.org>  Tue, 28 Aug 2007 14:39:32 +0200

piuparts (0.24) unstable; urgency=low

  * Add /var/lib/apt/extended_states to ignored_files. Thanks Anibal!
   (Closes: #434980)
  * Add quick howto about how to use piuparts under docs.
  * Add test that checks the output from the cron files left in the system
    after removing a package. This includes the option --skip-cronfiles-test,
    to allow skipping this test.

 -- Ana Beatriz Guerrero Lopez <ana@debian.org>  Mon, 20 Aug 2007 10:27:29 +0200

piuparts (0.23) unstable; urgency=low

  * Cosmetic change, now file owner and file are shown in the same line.
  * Add option --list-installed-files, that list files added/removed/modified
    to the chroot after the package's installation.  (Closes: #431821)
  * Add option --no-upgrade-test, that allows skip testing upgrade from an
    existing version in the archive. (Closes: #349933)

 -- Ana Beatriz Guerrero Lopez <ana@debian.org>  Tue, 10 Jul 2007 19:47:21 +0200

piuparts (0.22) unstable; urgency=low

  [ John Wright ]
  * debian/control:
    - Add XS-Vcs-Svn and XS-Vcs-Browser fields

  [ Ana Beatriz Guerrero Lopez ]
  * Rename piuparts.py.in back to piuparts.py.
  * Add option --skip-minimize that allows skip the minimize chroot step
    with debfoster.
  * Remove m4 substitution, and use sed instead. Drop Build-Depends on m4.
    (Closes: #431248)
  * Drop support for python 2.3 and add support for python 2.5.
  * debian/rules:
    - Remove execution of checkversion in package build, not longer needed.
  * debian/control:
    - Add myself to uploaders.
    - Add (future) piuparts website.

 -- Ana Beatriz Guerrero Lopez <ana@debian.org>  Wed, 04 Jul 2007 21:03:44 +0200

piuparts (0.21) unstable; urgency=low

  * Convert to Debian-native packaging style.  From now on, changes to piuparts
    will be tracked here.  (Closes: #389610)
  * Makefile:
    - Give docbook2x-man a --encoding=utf-8 argument.  It was failing to build.
    - Generate piuparts.py from piuparts.py.in, filling in the VERSION variable
      with the version from debian/changelog
  * debian/control:
    - Fix the name of the maintainer (we're the "piuparts developers team", not
      Lustre)
    - Correct my email address in the uploaders field
    - Add Build-Depends on m4
  * piuparts.py.in:
    - Don't call shellquote() on arguments, since we're not using the shell.
      (Closes: #386839)
    - Add a --warn-on-others option.  See the man page for details.
  * piuparts.docbook:
    - Document the --warn-on-others option.

 -- John Wright <john@movingsucks.org>  Thu, 21 Jun 2007 00:27:22 +0100

piuparts (0.20-3) unstable; urgency=low

  * New Maintainer(s): piuparts team. Closes: #390754.

 -- Alastair McKinstry <mckinstry@debian.org>  Mon, 23 Oct 2006 16:02:19 +0100

piuparts (0.20-2) unstable; urgency=low

  * Orphaning.

 -- Lars Wirzenius <liw@iki.fi>  Mon,  2 Oct 2006 23:43:00 +0300

piuparts (0.20-1) unstable; urgency=low

  * New upstream version. Fixed Debian bugs:
    - Symlink correctness checking was broken when symlinks pointed at
      symlinks. (Closes: #387796)
    - fails if a deb filename contains a "strange" char. (Closes: #386839)

 -- Lars Wirzenius <liw@iki.fi>  Fri, 22 Sep 2006 12:58:24 +0300

piuparts (0.19-1) unstable; urgency=low

  * New upstream version. No Debian bugs fixed.

 -- Lars Wirzenius <liw@iki.fi>  Fri,  8 Sep 2006 20:28:31 +0300

piuparts (0.18-1) unstable; urgency=low

  * New upstream version. No Debian bugs fixed.
  * debian/control: Updated for new Python policy.
  * debian/prerm, debian/postrm: Written. They compile/remove byte code
    files.

 -- Lars Wirzenius <liw@iki.fi>  Thu,  7 Sep 2006 20:42:03 +0300

piuparts (0.17-1) unstable; urgency=low

  * debian/control: Added dependency on lsof, since that is now used to
    check that there are no processes running inside the chroot.
  * New upstream version, fixes the following open bugs in Debian:
    - missing words in piuparts(1) (Closes: 362551)
    - default ignore pattern for papercut files added (Closes: #355401)

 -- Lars Wirzenius <liw@iki.fi>  Sun, 25 Jun 2006 19:35:19 +0300

piuparts (0.16-1) unstable; urgency=low

  * New upstream version. Fixes the following bugs reported against the
    Debian package:
    - TODO: keep track of bugs to show expected failures and unexpected
      successes (Closes: #353215)
    - It would be nice if the chroot were updated before the snapshot
      (Closes: #356678)
  * debian/control: Made the dependency on debootstrap be versioned.
    Closes: #355875.

 -- Lars Wirzenius <liw@iki.fi>  Fri, 22 Mar 2006 22:40:00 +0200

piuparts (0.15-1) unstable; urgency=low

  * New upstream version. Includes fixes for Debian bugs:
    - "Specify packages to use for testing" (Closes: #354811)
    - "Misleading documentation of -v" (Closes: #352941)

 -- Lars Wirzenius <liw@iki.fi>  Wed, 01 Mar 2006 20:53:00 +0200

piuparts (0.14-1) unstable; urgency=low

  * New upstream version. Includes fix for:
    - "piuparts should flag as an error a failed installation of a dependency"
      (Closes: #343324)

 -- Lars Wirzenius <liw@iki.fi>  Sun, 18 Dec 2005 23:22:00 +0200

piuparts (0.13-1) unstable; urgency=low

  * New upstream version.
  * debian/changelog: Minor tweaking to the description.

 -- Lars Wirzenius <liw@iki.fi>  Sat, 12 Nov 2005 00:53:04 +0200

piuparts (0.12-1) unstable; urgency=low

  * New upstream version. Fixes bug in Debian:
    - dist-upgrade to experimental does not work (now documented as a
      feature). Closes: #330749.

 -- Lars Wirzenius <liw@iki.fi>  Mon, 17 Oct 2005 21:03:12 +0300

piuparts (0.11-1) unstable; urgency=low

  * New upstream version. Fixes bugs in Debian:
    - Checks whether there are packages on the command line before creating
      a chroot. Closes: #322441.
    - apt-get configured to allow unauthenticated repositories.
      Closes: #326705.

 -- Lars Wirzenius <liw@iki.fi>  Fri, 14 Oct 2005 01:16:25 +0300

piuparts (0.10-1) unstable; urgency=low

  * New upstream version.

 -- Lars Wirzenius <liw@iki.fi>  Thu, 15 Sep 2005 23:31:30 +0300

piuparts (0.9-1) unstable; urgency=low

  * New upstream version, fixes bugs reported against Debian:
    - Upstream version number in Debian package and in upstream sources
      now match. Closes: #326058.
    - Files reported by piuparts are now associated with their packages,
      when possible. Closes: #324248.
  * debian/rules: Added "checkversion" target to make sure we no longer
    do stupid things like #326058, at least in the Debian package.

 -- Lars Wirzenius <liw@iki.fi>  Fri, 09 Sep 2005 00:34:36 +0300

piuparts (0.8-1) unstable; urgency=low

  * New upstream version, fixes bugs:
    - Example in manual page now works (Closes: #319990)
    - Temporary directories are now removed on failure (Closes: #323653)
    - Parsing /etc/apt/sources.list now better (Closes: #319989)
    - Temporary directorys are now put in $TMPDIR or /etc (Closes: #322440)
  * debian/control: Added build-depends on docbook2x. Closes: #318693
  * debian/changelog: Added note about upstream source repository.

 -- Lars Wirzenius <liw@iki.fi>  Mon, 29 Aug 2005 23:03:32 +0300

piuparts (0.7-1) unstable; urgency=low

  * New upstream version.
  * This is the first package that will be uploaded to the Debian archive.

 -- Lars Wirzenius <liw@iki.fi>  Fri, 15 Jul 2005 13:09:00 +0300

piuparts (0.6-1) unstable; urgency=low

  * First release of the Debian package.

 -- Lars Wirzenius <liw@iki.fi>  Tue,  5 Jul 2005 20:08:00 +0300<|MERGE_RESOLUTION|>--- conflicted
+++ resolved
@@ -91,22 +91,14 @@
     - Run slave_cleanup before starting the slave.
   * Bump Standards-Version to 3.9.4.
   * Use /srv/piuparts.debian.org/ on piatti.debian.org as per DSA policy.
-<<<<<<< HEAD
-  * detect_slave_problems: remove check limiting this script to be run on
-    piatti only.
-=======
->>>>>>> 5000a36b
   * Provide instance configuration for pejacevic.d.o and piu-slave-bm-a.d.o.
   * Move README_piatti.txt and README_pejacevic.txt and update accordingly.
   * Provide two new helper scripts for running from git:
     update-piuparts-master-setup and update-piuparts-slave-setup.
   * Drop instances/forward.* files.
-<<<<<<< HEAD
-=======
   * slave-bin/detect_slave_problems: remove check limiting this script to be
     run on piatti only.
   * master-bin/prepare_backup: also backup sources.txt.
->>>>>>> 5000a36b
 
  -- Andreas Beckmann <anbe@debian.org>  Sat, 16 Mar 2013 00:14:13 +0100
 
