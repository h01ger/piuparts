piuparts (0.45) UNRELEASED; urgency=low

  [ Holger Levsen ]
  * Merge piatti.git into piuparts.git, so that piatti.git has become obsolete
    now. Update documentation accordingly.
  * Further split packaging into piuparts-master, piuparts-slave and 
    piuparts-common binary packages (Closes: #585861) and cleanup
    dependencies.
  * Update piuparts.NEWS about master+slave packages.

  [ David Steele ]
  * Remove debian/postinst as it was only dealing with lenny time area
    configuration files.
  * Added server configuration files for apache, sudo, and cron.
  * Use dh_install, in preparation for multiple package build.
  * Added packaging to create the piuparts-server package out of the old
    piatti directory tree (Closes: #652934).
    - Create and configure piupartss and piupartsm users.
    - Coordinate ssh keys between master and slave users.
    - Create working directory tree for each under /var/lib/piuparts
  * packagesdb.py:
    - Calculate recursive reverse dependency count, and store in PackagesDB.
    - Calculate the count of packages being blocked by a failed package.
  * piuparts-report.py:
    - Release Section object when section processing is complete.
      (Closes: #673919)
    - Display reverse dependency counts and block counts to failure summaries.
    - Sort the failed-testing and cannot-be-tested summaries by block count.
      (Closes: #674498)
    - Replace O(n^2) search in remove_old_logs() with a hash
      piuparts-report run time improved 20% on mature environment.
    - Another search fix in create_package_summaries (find_links_to_logs)
      yielding a 10x speedup for piuparts-report runs.
      (Closes: #674672)
    - Cleanup/wrap some long source lines.
    - Cleanup/wrap some long html lines.
    - Allow the html root to be changed from /
      (piuparts.conf: e.g. [global] doc-root = /piuparts/).

  [ Andreas Beckmann ]
  * piuparts.py:
    - Implement --install-remove-install option to test installation in
      config-files-remaining state.  (Closes: #359154)
    - Report leftover symlinks with target.
    - Report leftover directories with a trailing slash.
    - Allow ignore entries to specifically match directories.
    - Ignore patterns need to match the full filename, not a substring.
    - Cleanup and regroup ignore lists.
      + Remove many obsolete entries not needed for squeeze or later.
      + Group ignore entries into piuparts state, system state, package
        management, logfiles, home directories, application data, and HACKS.
    - Add to ignored_files/ignored_patterns:
      + Default system logfiles as created by syslogd in /var/log/
      + Common empty directories in /etc not removed due to dpkg bug #316521
      + cdebconf status files
      + /boot/grub/
      + /etc/X11/default-display-manager
      + /etc/aliases.db
      + /etc/network/interfaces
      + /etc/news/whoami
      + /usr/share/keyrings/debian-archive-removed-keys.gpg~
      + /var/crash/
      + /var/lib/citadel/(data/.*)?
      + /var/lib/gozerbot/
      + /var/lib/nagios/                        (Closes: #668756)
      + /var/lib/openvswitch/(pki/.*)?
      + /var/spool/powerdns/                    (Closes: #531134, #531135)
    - Implement a timeout for commands being run in the chroot.
    - Set time limit to 30 minutes per command. (Closes: #654423)
    - Terminate all processes running inside the chroot before removing the
      chroot; also in case piuparts aborts due to an error.
    - Continue killing running processes as long as new processes get spawned
      in the chroot.
    - Perform chroot cleanup after receiving Ctrl-C/SIGINT, too.
    - Let Chroot register/de-register the cleanup panic handler.
    - Remove temp_tgz on error exit.
    - Remove metapackage build directory on error exit.  (Closes: #663702)
    - Don't remove eatmydata when minimizing a chroot.  (Closes: #658962)
  * piuparts.conf:
    - Defaults for all [section] settings can be set in the [global] section.
    - Change master-command to not include the section name so that it can be
      set in the [global] section.
      The section name will be given as an argument to this command.
    - Make doc-root default to "/".
    - Removed deprecated keys: known_circular_depends.
  * master/db/report: Add a new category /affected/ for failed logs where the
    bug is in a dependency, but only exposed by the package being tested.
    - In the BTS these are reported as          (Closes: #657740)
        Package: buggy-package
        Version: buggy-version
        Affects: package-under-test
        Found: package-under-test/tested-version
    - Reschedule /affected/ logs like /fail/ logs.
  * piupartslib/conf.py:
    - Add support for getting default values from a special section.
  * piupartslib/packagesdb.py:
    - Do not consider a package as "untestable" if untestable/ contains a
      logfile from an obsolete version of that package.
    - Simplify handling of package and dependency states.
    - Do not inherit 'dependency-does-not-exist' state (which may be fixed
      in the package) but propagate it to 'dependency-cannot-be-tested'.
    - Remove 'no-dependency-from-alternatives-exists' state and use
      'dependency-does-not-exist' instead.
    - Remove 'unknown-preferred-alternative' state as it interferes with
      circular dependencies involving alternatives and virtual packages.
    - Fix state resolution of package dependencies containing alternatives,
      virtual packages and circular dependencies.
    - Remove 'circular-dependency' state.
    - Stop using static known_circular_depends.
    - Compute dependency cycles and test packages on such cycles if all
      non-circular dependencies are satisfied.
    - Consider any combination of two error states for the blocking count.
  * piuparts-master.py:
    - Remove known_circular_depends handling.
    - Reduce logfile verboseness: do not include received logs.
  * piuparts-slave.py:
    - Randomize waiting time (between 60 and 180 seconds) if master is busy.
    - Sleep until the next section can be tried, but at least 1 minute.
    - Simplify and merge Section.setup() into Section.__init__().
    - Generate master command: use global setting and append section.
<<<<<<< HEAD
=======
    - Test the 'dpkg' package for creating/updating a base_tgz.
>>>>>>> dd2d8497
    - Don't update the tarball for disabled sections.
  * piuparts-report.py:
    - Remove known_circular_depends handling.
    - Exclude obsolete states from generated report.
    - Establish packagesdb working directory in Section.
    - Handle logs in /affected/ directories.
    - detect_well_known_errors: Add bug links if bugs are known.
    - New known problem: "packages have been kept back".
    - Report rdeps and blocking counts in all error state reports.
    - Fix another race with logfiles disappearing while copying.
  * piuparts-analyze.py:
    - Don't report further bugs/versions if we found a match.
    - Classify logs with bugs filed into /bugged/ or /affected/.
    - Write .bug files with links to the BTS.
  * detect_archive_issues: Only consider logs older than one day for marking
    as "untestable" to allow piuparts-analyze to handle the log first.
  * Replace all references to lenny and squeeze with squeeze and wheezy.
  * Add/update several bug reporting templates.
  * Add custom scripts to aid debugging common problems in maintainer scripts.
  * Add custom script for squeeze to ensure adduser, ucf, and install-info
    are not purged.

  [ Leo Iannacone ]
  * piuparts.py: add --existing-chroot option, specify a directory as source
    for the chroot, instead of building a new one with debootstrap or
    decompressing an archived one.  (Closes: #658044)

  [ Mika Pflüger ]
  * piuparts.py: Remove obsolete functions shellquote, apt_get_knows, and
    append_to_file.

  [ Mehdi Abaakouk ]
  * piuparts.py: Add support for schroot. (Closes: #530733)

 -- Holger Levsen <holger@debian.org>  Thu, 17 May 2012 21:08:16 +0200

piuparts (0.44) unstable; urgency=low

  [ Andreas Beckmann ]
  * piuparts.py:
    - Add to self.ignored_patterns: /var/lib/ucf/.*
    - Increase output limit to 3 MB (for dist-upgrading daptup).
    - Do not miss Pre-Depends in --warn-on-others mode.
    - Remove packages and reinstall missing ones in one apt-get call.
    - Run 'apt-get dist-upgrade' (instead of upgrade) during chroot setup.
  * piupartslib/packagesdb.py:
    - Only consider the newest version of a package as test candidate.
      (Packages files may contain more than version of the same package.)
  * piuparts-master.py:
    - Implement simple section locking to allow concurrent master instances
      but allow only one instance per section.
  * piuparts-slave.py:
    - Do not leak the logfile file descriptor to piuparts.
    - Skip disabled sections (max-reserved = 0).
    - Do not abort if connection to master failed, just skip the section.
    - Do not abort if Packages file cannot be fetched, just skip the section.
    - Implement simple section locking to allow concurrent slave instances.
    - Sections wait before retry 15 minutes after error and one hour if idle.
    - Create idle.stamp files to remember idle sections for one hour and
      notify concurrent slaves about idle state.
    - Skip misconfigured sections that have neither 'distro' nor
      'upgrade-test-distros' in their config.  (Closes: #668863)
  * piuparts-report.py:
    - Add link to the list of untestable logs.
    - Add more known problem reports: forgotten alternatives, warnings in
      passed logs: leftover files and failed maintainer scripts.
    - Do not abort if logfiles disappear during copying.
  * Makefile: Install documentation with mode 0644 instead of 0755.

  [ Holger Levsen ]
  * piuparts-report: don't create output for disabled sections. (Bye bye
    Lenny!)
  * Bump Standards-Version to 3.9.3, no changes necessary.

 -- Holger Levsen <holger@debian.org>  Thu, 17 May 2012 14:36:53 +0200

piuparts (0.43) unstable; urgency=low

  [ Andreas Beckmann ]
  * piuparts.py:
    - Add to self.ignored_patterns: /run/.*
    - Unset DISPLAY variable before running commands in the chroot.
    - Read possibly remaining buffered output after a command terminated.
    - Run apt-cache policy on the packages to be installed.
    - Simplify keeping the reference chroot state: move tree info, selections
      and diversions into a dict, can be extended easily.
    - Fix --*end-meta documentation and actually enable these options.
    - Cleanup options and settings.
  * piupartslib/packagesdb.py:
    - Restrict circular-dependency state to packages on the circle.
  * piuparts-slave.py:
    - Fix chdir in/out of the slave dir to work with relative paths.
  * piuparts-report.py:
    - Reorder the list of known problem analyses and add a few new ones.
    - Correctly split + strip comma-separated lists.
  * piuparts-analyze.py:
    - Also consider bugs that 'affects' a package.
    - Treat bugs without 'found' version as older than anything.
  * Makefile: Support version number substitution in piuparts-*.py, too.
  * README.txt: Document piuparts.conf settings used by piatti.git scripts.

  [ Holger Levsen ]
  * piuparts.1.txt: correctly reverse the description of --save-end-meta
    and --end-meta.
  * piuparts-report.py:
    - add support for more static pages and add bug_howto.tpl, explaining how
      to file meaningful bugs piuparts-analyse understands. This page also
      links to the templates used for bug filing.
  * piuparts-slave.py: make status message more useful by including the
    section.

 -- Holger Levsen <holger@debian.org>  Sun, 22 Jan 2012 13:03:59 +0100

piuparts (0.42) unstable; urgency=low

  [ Holger Levsen ]
  * piuparts.py:
    - add to self.ignored_files: /etc/blkid.tab (Closes: #638831)
    - add to self.ignored_patterns: /var/lib/apt/lists/.*
    - apply patch by Gregor Herrmann to fix --minimize. (Closes: #648423)
  * Remove Debian.NEWS entry about source in git. (Closes: #640121)
  * piuparts.py, piuparts-report.py, ChangeLog: Expand tabs to spaces.
  * Remove whitespaces from whitespace-only lines.
  * piuparts-report:
    - create maintainer subdirs if they don't exist.
    - detect tests being terminated due to excessive output.
  * Add git to Build-Depends-Indep: as git describe is used to generate
    part of the version string for development builds.
  * Add debian/.gitignore

  [ Mika Pflüger ]
  * piuparts-analyze.py:
    - Rewrite to use python-debianbts to analyze if bugs are filed already.
    - The BTS only tracks source versions, so remove binNMU-part from
      package versions when comparing with versions from the BTS.
    - Reduce noise in the output by only printing one action/advise per
      package.
    - Fix extraction of package versions from bug reports. Thanks to
      Andreas Beckmann for catching and solving the error.
  * debian/control: Add python-apt and python-debianbts to piuparts depends.

  [ Scott Schaefer ]
  * debian/copyright: Make it compliant with DEP-5.
  * piuparts-slave.py:
    - Replace deprecated os.popen2 with subprocess.Popen. (Closes: #640646)
    - Add some more logging.
    - Kill children (hard-coded value, 45 minutes) to ensure test doesn't
      run "forever" (Closes: #640647, #387428)
  * piuparty.py:
    - Kill leftover processes (via SIGTERM, then if that fails, via SIGKILL).
      (Closes: #522918)
    - Test for incorrect diversion handling:  (Closes: #588313)
      a) Existing diversions removed/modified, and/or
      b) Installed diversions not removed by purge.
  * piupartslib/packagesdb.py: Modify several functions in PackagesDB class
    to use python 'set' type, instead of a list.  This permitted replacing
    inefficient combination of unique() function and random.shuffle() with
    python set.pop() method.  Since python prohibits storing non-hashable
    object in a set, minor modifications to piuparts-report and to
    piuparts-master required. (Closes: #640648)

  [ Andreas Beckmann ]
  * *.py: Add vim modeline.
  * piuparts.py:
    - Add unittests for misbehaving symlinks.
    - Fix resolving absolute symlinks of intermediate directory components,
      i.e. /var/run -> /run while checking /etc/motd -> /var/run/motd.
      Solves about 30000 false positives of
      'Broken symlinks: /etc/motd -> /var/run/motd'.  (Closes: #648784)
    - When running commands in the chroot, redirect stdin from /dev/null.
    - Stop using Popen.communicate() as it may run out of memory.
    - Terminate commands producing more than 2 MB of output. (Closes: #649335)
    - Create /etc/dpkg/dpkg.cfg.d/ if missing inside the chroot (e.g. on
      lenny).  (Closes: #647752)
    - Remove logrotate and its dependencies only once.
    - Only run 'apt-get update' after updating the sources.list.
    - Only run 'apt-get clean' before creating tarballs or saving meta data.
    - Do the same checks for running processes and broken symlinks in all
      tests.  (Closes: #648708)
    - Create piupart's apt config in the chroot as /etc/apt.conf.d/piuparts
      instead of /etc/apt.conf in order to allow overriding the settings from
      custom scripts by just dropping new config bits in e.g.
      /etc/apt/apt.conf.d/piuparts-foobar.
    - Integrate diversion checks with Chroot.check_result().
    - Use 'apt-get remove' to remove all packages at once with proper
      dependency ordering.  (Closes: #648162)
    - Purge all packages at once instead of doing it one-by-one.
    - Make restore_selections() reinstall missing packages.  (Closes: #648707)
    - Set more environment variables to let custom scripts know where and
      when they are being run: PIUPARTS_TEST, PIUPARTS_PHASE,
      PIUPARTS_DISTRIBUTION{,_PREV,_NEXT}.  See the README for details.
      (Closes: #589498)
    - Add missing post_install_* custom scripts to install_packages_by_name().
      (Closes: #628077)
    - Remove pre_upgrade_* custom scripts, they can be replaced with
      pre_install_* scripts that check for PIUPARTS_PHASE=upgrade.
    - Add pre_test_* custom scripts.  These are run exactly once at the
      beginning of each test (after recording the initial chroot state).
    - Allow multiple --scriptsdir options, the contents will be merged.
    - Exclude /tmp/scripts when creating a tarball.
    - Use --one-file-system when creating a tarball to exclude bindmounts etc.
    - Restore base system from temp_tgz instead of running debootstrap again.
      (Closes: #648193)
    - Do not fail upgrade/distupgrade tests for a set of packages where not
      all packages exist in the start distribution.  This happens e.g. when
      testing .changes files and packages were split/added. Only install the
      old packages that actually exist according to 'apt-cache show'.
    - Add --extra-old-packages option to intall additional old packages that
      are not in the set of new packages to be tested.  Useful for testing
      upgrades with Conflicts/Replaces relationships, e.g. in package renames
      or merges.
    - Use consistent variable names for package lists.  (Closes: #648177)
    - Compute the changes in restore_selections().
    - Check for settings.scriptsdir inside run_scripts().
    - Consistently use chroot.relative() to build filenames inside the chroot.
  * piupartslib/packagesdb.py:
    - Handle 'unknown-preferred-alternative' state correctly.
    - Add 'does-not-exist' state for dependency resolution to distinguish this
      from 'unknown' state so that the latter only indicates 'unresolvable' or
      'not yet resolved'.
    - Handle virtual packages separately from real packages.
    - Use get_package_state() internally which 'resolves' (purely) virtual
      packages by default (can be disabled).
  * piuparts-master.py:
    - Add a 'status' command that reports package counts for all states.
  * piuparts-slave.py:
    - Fix triggering tarball recreation.
    - Check tarball age regularily.
    - Log tarball creation in *.tgz.log.
    - Request and print package counts from master.
    - Reload section config every time a section is being run.
    - Add precedence attribute to allow prioritizing different sections and to
      suspend processing of low priority ones while there are packages waiting
      in more important sections.
  * piuparts-report.py:
    - state-*.html: Sort package lists by name, display state of all
      alternative dependencies and packages providing a virtual dependency.
    - source/?/*.html: Sort binary packages by name.
    - maintainer/?/*.html: Sort source packages by name.
    - Update list of error states to be highlighted.
    - Archive logs of packages that were removed from the distribution.
    - Speedup generating maintainer summaries.
  * Makefile: Use 'git describe' to get an exact stamp for development
    versions.

  [ Dave Steele ]
  * piuparts-slave.py: make Section.run() report the number of packages
    processed and use this to decide whether a slave should sleep.
    (Closes: #649967)

  [ Stefano Rivera ]
  * piuparts.py:
    - Properly install and remove logrotate.  (Closes: #638832)
    - Use eatmydata by default, add option --no-eatmydata. (This was discussed
      in #633033.)

 -- Holger Levsen <holger@debian.org>  Fri, 23 Dec 2011 10:51:28 +0100

piuparts (0.41) unstable; urgency=low

  * piupartslib/packagesdb.py: Apply patch by Scott Schaefer to also consider
    alternative depends: the algorithm used to select the "best" alternative
    is:
     1) Prefer first alternative in state "essential-required"
     2) If no "essential-required" alternatives, prefer first alternative
        in state "successfully-tested"
     3) Otherwise, prefer first alternative in state
        "waiting-to-be-tested" IF NO REMAINING alternatives are in one of the
        "unknown/fail" states
    For this two new states have been introduced:
     a) "unknown-preferred-alternative": equivalent of "unknown", this defers
        calculation of this package's state, since one or more of its
        alternative depends are "unknown" (or
        "unknown-preferred-alternative"), and no alternative is either
        "essential-required" or "successfully-tested".  The alternatives will
        be re-tested on subsequest pass.
     b) "no-dependency-from-alternatives-exists": if none of the alternatives
        can be found in the archive.
    (Closes: #526045)
  * piuparts-report.py:
    - correct a typo from the patch for #523950.
    - make_stats_graph: draw the two new states as well.
    - point to source code in git instead of svn.
  * piuparts.py:
    - use proxy settings either from apt configuration or http_proxy
      environment variable, the latter overwriting the former (if present)
      - Thanks to Scott Schaefer for the patch. (Closes: #632046)
    - new option "--no-install-purge-test" to only do upgrade tests
      - Thanks to Andreas Beckmann for the patch (Closes: #588482)
    - run dpkg with --force-unsafe-io by default and introduce new option
      "--dpkg-noforce-unsafe-io" to disable this feature. (Closes: #633033)
      Thanks to Scott once more!
    - new option: "--fail-on-broken-symlinks". Remove option "--warn-symlinks"
      as this is the default now.
  * piuparts-slave:
    - check if chroot-tgz is older than max-tgz-age (defaulting to 30 days)
      and recreate it, if it is. Keep backup and put in back in place when
      debootstrapping a new chroot-tgz fails. Retry after min-tgz-retry-delay
      seconds. Thanks to Scott Schaefer for the patch. (Closes: #632924)
    - document new configuration options max-tgz-age and min-tgz-retry-delay
      in README.txt.
    - fix bug in piuparts-slave which prevented running a single section by
      including section name as command-line argument - thanks again to Scott
      and see 632924 too.
  * debian/control:
    - require python >= 2.6.6-3~, get rid of python-support build-depends.
    - add X-Python-Version: pseudo-header
  * debian/rules: use dh_python2 instead of python-support to build the
    package
  * Makefile: build for python 2.6 and 2.7 instead of 2.5 and 2.6.
  * Source code is now stored in git.
    http://anonscm.debian.org/gitweb/?p=piuparts/piuparts.git
    git clone git+ssh://git.debian.org/git/piuparts/piuparts.git
    Thanks to Thomas Koch for setting those up and keeping history!
  * The configuration and scripts used on piatti.debian.org have also been
    moved to git, the URLs are the same, just s#piuparts#piatti#.
  * Add entry about git to NEWS.
  * Update Vcs-*-Headers in control to reflect move to git.

 -- Holger Levsen <holger@debian.org>  Wed, 24 Aug 2011 13:47:07 +0200

piuparts (0.40) unstable; urgency=low

  * piuparts.py:
    - make "natty" the default Ubuntu distribution.
    - add to self.ignored_files:
      - /var/log/bootstrap.log
  * debian/control: depend on ${python:Depends} instead of just python. Thanks
    to Jakub Wilk. (Closes: #614617)
  * *.py: do not use Python built-in function names as variable name. Thanks
    to Carl Chenet for a first patch and Scott Schaefer for the applied one.
    (Closes: #523950)
  * Bump Standards-Version to 3.9.2, no changes necessary.
  * debian/rules: add empty build-arch and build-indep to appease lintian.
  * Makefile: drop workaround for #559305 in lenny.

 -- Holger Levsen <holger@debian.org>  Sat, 25 Jun 2011 21:20:31 +0000

piuparts (0.39) unstable; urgency=low

  [ Holger Levsen ]
  * The vintage of 2010 release!
  * piuparts-report.py:
     - report packages which failed
       - due to broken maintainer scripts,
       - due to output from cron after removal,
       - due to not enough force being,
       - due to a problem with pre-depends,
       - due to files having been modified after purge,
       - due to files having disappeared after purge and
       - due to problems configuring a database.
     - only report about (un)owned files and directories and symlink issues in
       sid - that's hardcoded as it's not practical to track them anywhere else
       anyway. And at least for broken symlinks this will also stay like this
       for a long time.
     - visual improvements in the output.
     - ignore udebs and binaries from other archs too.
     - graph is generated using all the available data points.
  * piupartslib/packagesdb.py:
    - automatically break circular dependencies when there are only circular
      dependencies left, using a configurable list of circular depdencies in
      piuparts.conf (Closes: #526046)
        The list of circular depends is taken from a script written by Robert
      Lemmen available at http://debian.semistable.com/debgraph.out.html -
      obviously it would be better to merge this into piuparts directly.
        Note that the dependency resovler is still buggy, the state
      waiting-for-dependency-to-be-tested still contains some packages
      with failed depends (due to them being dependent on packages with
      circular depends). This bug has no effect other than that (so the state
      waiting-to-be-tested is calculated correctly). This bug is also no
      regression.
    - get rid of the longtime unused states "fixed" and "fix-not-yet-tested"
      (also in piuparts-master and piuparts-report).
    - forget reservations of untestable packages.
  * piuparts-slave.py:
    - fix crash when going into sleep when idle.
    - add support for only doing upgrade tests (without the basic test in the
      upgrade target distro).
    - honor mirror configuration option also for upgrade-tests.
    - also do upgrade tests if the version of a package being tested (the one
      in the upgraded distro) is not available in the distro being upgraded
      from. (This is a very short test, but a successfully one.)
    - make configuration setting "distro" to not default to any distro.
  * piuparts.py:
    - new option: --log-level to specify the verbosity of piuparts
      output. Thanks to Fabrice Coutadeur for the patch! (Closes: #567190)
    - new option: --warn-on-leftovers-after-purge to not fail if a package
      leaves files behind after purge. (Closes: #566599)
    - add to self.ignored_files:
      - /var/lib/apt/lists/partial/.delete-me-later
      - /var/log/alternatives.log (Closes: #591966)
      - /var/log/apt/history.log (Closes: #594964)
      - /usr/share/fonts/X11/misc/fonts.alias (Closes: #576321)
    - add to self.ignored_patterns:
      - /etc/init.d/.depend.*
      - /var/mail(/.*)? - this used to be just /var/mail/.*
      - /var/lib//update-rc.d(/.*)? (Closes: #605127)
    - create temporary DEBIAN directory for the piuparts-depends-dummy package
      with 0755 perms regardless of the umask of the calling shell.
      (Closes: #573904)
    - fix --do-not-verify-signatures option (Closes: #574936) - thanks to
      Cleto Martin Angelina for the patch.
    - make Chroot.diff_meta_data() special case and ignore files matching
      (/etc/rc.\.d/)[SK][0-9]{2}(.*)$ so that piuparts doesn't complain about
      initscripts renamed by insserv. Thanks to by Andreas Beckmann for the
      patch! (Closes: #586793)
    - remove logrotate and depended packages after the test. (Closes: #602409)
      This is a fix for the incomplete patch for #566597. Again, this is a
      hardcoded list. :-(
    - new custom script: pre_remove_ (Closes: #539146)
    - set environment variable PIUPARTS_OBJECTS in custom scripts to a space
      separated list of packages / changes files being tested.
    - do not call apt-get with --no-remove when installing packages.
      (Closes: #603453)
    - apply patch by Andres Mejia to fix parsing of the --force-confdef option
      and also to configure apt to use that option. Thanks, Andres.
      (Closes: #605475)
    - don't panic if package is not known by apt-get, this probably just means
      a package not yet in the archive is being tested. (Closes: #566672)
      Thanks to Cleto Martin Angelina for the patch!
    - fix parsing of the options --end-meta and --save-end-meta.
    - supply help texts for --end-meta and --save-end-meta options, also add
      comments to install_and_upgrade_between_distros() to make the code
      easier to understand and hopefully improve in future. (Closes: #560050).
    - add logging to install_and_upgrade_between_distros() to point people to
      read the functions source code if they wonder why the log (for distro
      upgrade tests) looks like it looks.
  * piuparts.1.txt:
    - update the pointer to custom-scripts.txt to point to README.txt, as
      those two files have been merged. Thanks to Gregor Hermann for
      spotting this. (Closes: #574504)
    - indicate that it's possible to check several packages or .changes files
      at once.
    - update several options descritpions.
  * README.txt
    - better documentation of custom scripts.
    - reformat to achieve consistent width.
  * Add ${misc:Depends} to Depends in debian/control.
  * Remove versioned dependencies on debootstrap as the version available
    in Etch is sufficient. Drop build-depends on dpkg-dev as it's in
    build-essential.
  * Build-depend on debhelper>=7 and use dh_prep instead of dh_clean -k, bump
    compat level to 7.
  * Bump Standards-Version to 3.9.1, no changes necessary.
  * Remove Ian Jackson from uploaders - thanks for your work, Ian!
  * Makefile: support python 2.5 and 2.6 instead of 2.4 and 2.5, adjust
    debian/control accordingly.
  * debian/preinst: update code snipplet rm_conffile() from
    http://wiki.debian.org/DpkgConffileHandling

  [ Evgeni Golov ]
  * piuparts.py:
    - Check for remaining logrotate files which produce output after the
      package was removed. (Closes: #566597)

  [ John Wright ]
  * Use debian module when available, else debian_bundle module.
    (Closes: #586443)
  * Use built-in set type, available since python-2.4.

 -- Holger Levsen <holger@debian.org>  Tue, 04 Jan 2011 14:12:30 +0100

piuparts (0.38) unstable; urgency=low

  * piuparts.py:
    - Add support for using LVM snapshots. Thanks to
      Patrick Schoenfeld for the patch. (Closes: #559449)
    - Add support for warning on broken symlinks. Thanks to Carl Chenet for
      the patch. (Closes: #440151)
    - Make --help usuable without needing to be run as root. (Closes: #547379)
    - --skip-minimize is now the default. This is because debootstrap is called
      with --variant=minbase instead of --resolv-deps now and because if a
      base.tgz or an lvm snapshot is specified, piuparts should not touch it.
      (Closes: #539142, #559048)
      Introduce a new option, --minimize, to minimize a chroot with debfoster.
      (This is the old default behaviour. In future versions the --minimize
      option might be removed again.)
    - Add two new options: --keyring to specify the keyring to use with
      debootstrap (defaults to /usr/share/keyrings/debian-archive-keyring.gpg)
      and --do-not-verify-signatures to not use --keyring with debootstrap.
      (Closes: #545907)
      In the chroots, APT::Get::AllowUnauthenticated is set accordingly in
      /etc/apt/apt.conf.
    - Add new option, --pedantic-purge-test, to tell piuparts to be pedantic
      when checking if a purged package leaves files behind. If this option is
      not set, files left in /tmp are ignored. (Closes: #528266)
    - Add new option, --dpkg-force-confdef, to make dpkg use --force-confdev,
      which lets dpkg always choose the default action when a modified conffile
      is found. This options will make piuparts ignore errors it was designed
      to report and therefore should only be used to hide problems in
      dependent packages. (Closes: #466118)
    - Add another type of custom-scripts, post_setup_, which are executed after
      the chroot was setup. (Closes: #466043)
    - Create policy-rc.d in 2nd chroot when using -b. (Closes: #466049)
      Thanks again to Patrick Schoenfeld for his help.
  * piuparts-report: report broken symlinks.
  * piuparts-slave:
    - gracefully deal with upgrade-test-distros and upgrade-test-chroot-tgz
      not being set in the configuration. Thanks to Carl Chenet and Patrick
      Schoenfeld for the patch. (Closes: #519192)
    - new default value for idle-sleep, 300 instead of 10 seconds. Also the
      slave will now only sleep if there is nothing to do for any section.
  * Makefile: workaround 559305 by calling a2x twice.
  * Update debian/NEWS.
  * Replace all references to sarge and etch with ones to lenny and squeeze.

 -- Holger Levsen <holger@debian.org>  Thu, 17 Dec 2009 14:10:27 +0000

piuparts (0.37) unstable; urgency=low

  * piuparts-report.py: report packages with update-rc.d warnings and those
    failing due to insserv errors. (Closes: #546540)
  * Fix typo in NEWS.Debian, thanks to Justin Rye for spotting it.
    (Closes: #547439)
  * piuparts.py:
    - added to self.ignored_patterns:
      - /var/cache/man(/.*)? (Closes: #550953)
      - /var/lib/insserv/run.*.log
      - /var/lib/mercurial-server(/.*)?
    - removed from self.ignored_files:
      - /var/cache/man/index.db
  * fix typo in -i option in manpage (Closes: #555202), thanks to James Vega
    for spotting it.
  * Make "lucid" the default Ubuntu distribution (Closes: #559047), thanks to
    Krzysztof Klimonda.
  * fix FTBFS by adding "-r /etc/asciidoc" to the a2x call in Makefile, thanks
    to Michael Vogt. (Closes: #559299)

 -- Holger Levsen <holger@debian.org>  Thu, 03 Dec 2009 13:25:43 +0000

piuparts (0.36) unstable; urgency=low

  [ Holger Levsen ]
  * The "For me. For you. For everybody." release.
  * Break backwards compatibility of the configuration files for master-slave-
    mode. Merge those three into one: /etc/piuparts/piuparts/piuparts.conf.
    Introduce a new global section in piuparts.conf which is shared among the
    other sections there.
  * piuparts.py:
    - add check whether scriptsdir exits, to fail gracefully if not.
    - copy scriptsdir to chroot also when doing upgrade tests.
    - added to self.ignored_files:
      - /etc/shadow and /etc/shadow- (just as /etc/passwd* and /etc/group*)
      - /var/games (see #524461)
      - /etc/apt/trusted.gpg and /etc/apt/trusted.gpg~ (just as
        /etc/apt/trustdb.gpg and other backup files)
    - added to self.ignored_patterns:
      -  /var/lib/dpkg/triggers/*
      -  /var/lib/ldap(/.*)? (see #527898)
      -  /var/backups/.*
    - modified self.ignored_patters:
      - ignore everything in /tmp, not just in /tmp/scripts (see #528266)
    - configure apt in chroots to not install recommends and suggests.
    - add support for scanning for packages in changes files, thanks to Andres
      Mejia for the patch. (Closes: #352940)
    - change some methods from using 'args' to 'package_list'. This more
      accurately represents what is being passed into these methods now.
    - add an optional parameter to panic() method to specify what exit status
      to use. Also thanks to Andres.
    - add advice how to read the logfile to the top of the logfiles produced.
    - add "FAIL: " to logging output for seven more failure types, so that it
      becomes easier to group failure causes.
    - allow piuparts to be stopped with control-C. Thanks to Carl Chenet for
      the patch. (Closes: #523958)
    - fail gracefully if piuparts is run as non-root user. Thanks to Ignace
      Mouzannar for the patch. (Closes: #538273)
  * piupartslib/packagesdb.py:
    - change the test whether a package is testable to check whether the
      package is of priority "required", and not whether it's "Essential".
    - rename status "essential-required-important" to "essential-required"
      as important packages can be tested like all the others.
    - handle binNMUs where the Source header in the Packages file includes the
      Version and the Source package name in one line.
    - fix get_packages_in_state() to only return unique packages and not also
      the provided ones as exact copies.
  * Install scripts for master-slave mode without .py extension.
  * piuparts-master.py: remove code to write statistics, that is done only in
    piuparts-report.py now.
  * piuparts-slave.py:
    - support looping trough multiple sections in piuparts.conf via new config
      value "sections". Thanks to Frank Ploss for writing this patch with me
      and helping me understand the code much better!
    - allow the user to stop the slave with control-C.
    - call piuparts with --mirror when mirror is set in piuparts.conf.
  * Re-add piuparts-reports.py which got removed/lost between 0.14 and 0.20
    without changelog entry.
  * piuparts-report.py:
    - support sections in configuration file.
    - support looping trough multiple sections in piuparts.conf via new config
      value "sections".
    - generate counts.txt (per section) with raw numbers of packages per state,
      include these stats in the debug output (so it gets included in the mails
      send by cron.)
    - introduce new setting "sources-url" for piuparts.conf.
    - generate sources.txt (per section) with a summary status per source
      package (for the PTS to display a source packages piuparts state)
    - generate html status pages for all source packages (to link from the PTS)
      with links to state explaination and available logfiles, handle udebs.
    - provide links to logfiles in statistics page.
    - provide links to source packages pages from state pages and back, as well
      as links to the dependencies state.
    - draw graphs of package states over time (if pypthon-rpy and gs are
      installed) - thanks to Thomas Viehmann and Dirk Eddelbüttel for
      inspiration and support.
    - create maintainer centric pages for each email address found in
      Maintainers or Uploaders.
    - improve layout, generate navigation for all pages.
    - use icons to provide a quick overview of a source packages status.
      (Thanks to tango.freedesktop.org for the icons!)
    - include index.tpl (if it exists) from output-directory into the
      generated index page, so one can add news to the index page without
      editing piuparts-report.py.
    - generate pages for known issues, which are detected by bash helper
      script, run by cron on piuparts.debian.org and available from
      svn/piuparts/piatti/home/piupartsm/bin/detect_well_known_errors
  * Always use alphabetic time zone abbreviation in timestamps.
  * Makefile:
    - add "~$date" to versionstring if building an unreleased version, thus
      adding dpkg-dev to build-depends.
    - split install target into install-doc, install-conf and install, to aid
      development and deployment from trunk.
  * debian/control:
    - depend on python (>>2.4), make dependency to python-debian unversioned.
    - add build-dependencies on debhelper, asciidoc and xmlto.
    - dependency gs has been renamed to ghostcript
    - remove build-dependencies on docbook2x and docbook-xml.
    - suggest python-rpy and gs to improve piuparts-report output.
    - set Homepage: to http://piuparts.debian.org
    - remove Lucas Nussbaum, Ana Guerrero, John Wright and Bill Allombert from
      uploaders - thanks for your work!
    - Replace Ians email address with one that doesn't give an errorcode when
      sending mail to it
    - bump Standards-Version to 3.8.3, no changes necessary.
  * Rewrite debian/rules from scratch using debhelper.
  * Merge README, how-to-use-piuparts.txt and custom-scripts.txt into
    README.txt, convert it to asciidoc and build pdf and html versions of it.
  * Restructure and update README.txt to reflect the configuration changes in
    master-slave mode.
  * Add debian/NEWS file.
  * Rewrite piuparts manpage in asciidoc.
  * Build and install html version of the piuparts manpage.
  * Update debian/copyright to reflect that piuparts is licenced under GPL2+.
  * Update FSF address in all files referencing the GPL.
  * Remove unused file piuparts.css.

  [ Lars Wirzenius ]
  * Removed Lars Wirzenius as uploader.

 -- Holger Levsen <holger@debian.org>  Tue, 08 Sep 2009 14:35:42 +0200

piuparts (0.35) unstable; urgency=medium

  * Fix recursive failure which occured when selinux-utils was installed but
    not enabled. Thanks to Peter De Wachter for the patch. (Closes: #519017)
  * Output path to temp directory if -k is used. (Closes: #466112)

 -- Holger Levsen <holger@debian.org>  Tue, 10 Mar 2009 00:43:22 +0100

piuparts (0.34) unstable; urgency=low

  [ Holger Levsen ]
  * Mount /selinux on systems where selinux is enabled. Thanks to Filippo
    Giunchedi for the patch! (CLoses: 507171)
  * Remove wrong advice in debian/copyright which irritated lintian.

  [ Filippo Giunchedi ]
  * Check for any output when running cron files in addition to exit code

 -- Holger Levsen <holger@debian.org>  Fri, 27 Feb 2009 12:34:31 +0100

piuparts (0.33) unstable; urgency=low

  * Added --bindmount option, thanks to Aníbal Monsalve Salaza for the patch.
    (Closes: #496186)

 -- Holger Levsen <holger@debian.org>  Sat, 08 Nov 2008 17:07:22 +0000

piuparts (0.32) unstable; urgency=low

  [ John Wright ]
  * Fix a typo in how-to-use-piuparts.txt.

  [ Holger Levsen ]
  * Replace all references to sarge and etch with etch and lenny.
    (Closes: #466111)
  * Update README to reflect that piuparts runs fine in etch.
  * Rename the post_upgrade custom script to post_distupgrade and introduce
    pre_distupgrade.
  * Bumped standards version, no changes needed.

 -- Holger Levsen <holger@debian.org>  Fri, 17 Oct 2008 10:28:14 +0000

piuparts (0.31) unstable; urgency=low

  [ Lars Wirzenius ]
  * piuparts.docbook: Added a few words of description of the tarball
    that -b expects. (Closes: 466048)

  [ Lucas Nussbaum ]
  * Added a --debfoster-options option, to allow the user to override
    debfoster's default options and test with more packages installed
    in the chroot. (Closes: #458922)
  * Mention piuparts -s in in how-to-use-piuparts.txt.
  * Finally fixes the check for broken symlinks. Thanks go to
    Tobias Grimm for the patch. (Closes: #468157, 478587)
  * Ignore /var/cache/ldconfig/aux-cache.
  * Added myself to uploaders.
  * Keep /proc mounted. Switch to calling tar directly in
    pack_into_tgz(). Minor refactorings. Thanks go to Tobias Grimm
    for the patch. (Closes: #478577)
  * Move piuparts to priority: extra, since it depends on debootstrap which
    is extra. (Closes: #477634)

  [ Luk Claes ]
  * Added -w to lsof call to suppress warnings. (Closes: #466102).

  [ Holger Levsen ]
  * Add a copyright statement to debian/copyright.
  * Add support for post_upgrade custom script.
  * Minor fixes in how-to-use-piuparts.txt.
  * piuparts.docbook: Correct the path to dtd, it's
    /usr/share/xml/docbook/schema/dtd/4.1.2/docbookx.dtd and add a
    build-dependency for docbook-xml

 -- Holger Levsen <holger@debian.org>  Sun, 11 May 2008 22:17:52 +0200

piuparts (0.30) unstable; urgency=low

  * piuparts.py:
    - Implement Chroot.create_temp_tgz_file() (since it's used in the VirtServ
      subclass)
    - Fix a typo -- chroot.create_temp_tgz() was being called instead of
      chroot.create_temp_tgz_file() (Closes: #465416)

 -- John Wright <jsw@debian.org>  Thu, 14 Feb 2008 20:32:35 -0700

piuparts (0.29) unstable; urgency=low

  [ Ana Beatriz Guerrero Lopez ]
  * Updated uploaders, remove Amaya and Alastair.

  [ Lars Wirzenius ]
  * piuparts.py: Call "apt-get update" before calling Chroot.minimize, so
    that we can find the debfoster package on Ubuntu.
  * debian/control: Fixed "Uploaders:" to have my preferred e-mail address
    (liw@iki.fi) instead of my Debian one.
  * piuparts.py: Added -D option to set Debian flavor, plus two sets of
    default settings depending on the flavor, one for Debian itself, and
    another for Ubuntu. The settings choose default mirror and distribution
    set (sid vs gutsy). This will allow an Ubuntu version of the package
    to set defaults at package building time.
  * piuparts.py: Report target of broken symlink correctly, instead of
    saying "True".
  * piuparts.py: Use lsb-release to guess the Debian flavor.
  * debian/control: Added dependency on lsb-release.
  * piuparts-master.py: Make the master write summary of total pass/fail
    packages, plus status per binary package. This is for having the
    Debian PTS and the Ubuntu developer weather report show summaries
    of piuparts results.
  * integraged changes from Ubuntu by Ian Jackson to support autopkgtest.
  * wrapped long lines in debian/control.

  [ Holger Levsen ]
  * Added myself to uploaders.
  * Added Homepage: header to debian/control and changed the homepage to be
    http://wiki.debian.org/piuparts.
  * Use Vcs-* headers in debian/control instead of XS-Vcs-*.
  * Bumped policy version to 3.7.3.
  * Updated download location in debian/copyright.

  [ John Wright ]
  * Change the --warn-on-others implementation to create a dummy metapackage
    with the needed dependencies and install it in the chroot, rather than
    using "apt-get install package package-".  The previous implementation
    had issues when the package was already installed (and especially if the
    package had essential packages in its reverse dependencies).  This has
    the pleasant side-effect of making --warn-on-others work both with and
    without --apt. (Closes: #458929)
  * Fix a bug in check_for_broken_symlinks(): the targets for the broken
    symlinks (used for logging) were being read from files on the real root
    filesystem, rather than in the chroot.

 -- Lars Wirzenius <liw@iki.fi>  Fri, 01 Feb 2008 16:38:38 +0200

piuparts (0.28) unstable; urgency=low

  * Fix an UnboundLocalError introduced in the --warn-on-others fix that would
    occur if run without the --apt option. (Closes: #443641)

 -- John Wright <jsw@debian.org>  Sat, 22 Sep 2007 23:32:17 -0600

piuparts (0.27) unstable; urgency=low

  * Add support for testing multiple distributions and architectures to
    piuparts-master.py and piuparts-slave.py.  Please see the README file,
    piuparts-master.conf.sample and piuparts-slave.conf.sample for more
    details. (Closes: #349365)
  * Fix the --warn-on-others option.  Now, dependencies are installed before
    the packages we wish to test, and an inventory is taken then, so that we
    can know which errors were caused by the packages explicitly specified on
    the command-line.  Currently, this requires --apt, and doesn't work quite
    as advertised if there are circular dependencies with the packages you wish
    to test (see the man page for more details). (Closes: #440310)
  * debian/control:
    - Update my email address in the Uploaders field

 -- John Wright <jsw@debian.org>  Sun, 16 Sep 2007 22:28:14 -0600

piuparts (0.26) unstable; urgency=low

  * Update list of ignored files. (Closes: #439592)
  * In the cron test, not executable files are not run. (Closes: #440141)

 -- Ana Beatriz Guerrero Lopez <ana@debian.org>  Fri, 31 Aug 2007 15:44:36 +0200

piuparts (0.25) unstable; urgency=low

  * Add the option to run custom scripts inside the piuparts chroot.
    Scripts are stored in a directory and give it as argument with the
    option --scriptsdir=/dir/with/the/scripts
    This feature is still experimental :)
  * Add custom-scripts.txt with information about the custom scripts.

 -- Ana Beatriz Guerrero Lopez <ana@debian.org>  Tue, 28 Aug 2007 14:39:32 +0200

piuparts (0.24) unstable; urgency=low

  * Add /var/lib/apt/extended_states to ignored_files. Thanks Anibal!
   (Closes: #434980)
  * Add quick howto about how to use piuparts under docs.
  * Add test that checks the output from the cron files left in the system
    after removing a package. This includes the option --skip-cronfiles-test,
    to allow skipping this test.

 -- Ana Beatriz Guerrero Lopez <ana@debian.org>  Mon, 20 Aug 2007 10:27:29 +0200

piuparts (0.23) unstable; urgency=low

  * Cosmetic change, now file owner and file are shown in the same line.
  * Add option --list-installed-files, that list files added/removed/modified
    to the chroot after the package's installation.  (Closes: #431821)
  * Add option --no-upgrade-test, that allows skip testing upgrade from an
    existing version in the archive. (Closes: #349933)

 -- Ana Beatriz Guerrero Lopez <ana@debian.org>  Tue, 10 Jul 2007 19:47:21 +0200

piuparts (0.22) unstable; urgency=low

  [ John Wright ]
  * debian/control:
    - Add XS-Vcs-Svn and XS-Vcs-Browser fields

  [ Ana Beatriz Guerrero Lopez ]
  * Rename piuparts.py.in back to piuparts.py.
  * Add option --skip-minimize that allows skip the minimize chroot step
    with debfoster.
  * Remove m4 substitution, and use sed instead. Drop Build-Depends on m4.
    (Closes: #431248)
  * Drop support for python 2.3 and add support for python 2.5.
  * debian/rules:
    - Remove execution of checkversion in package build, not longer needed.
  * debian/control:
    - Add myself to uploaders.
    - Add (future) piuparts website.

 -- Ana Beatriz Guerrero Lopez <ana@debian.org>  Wed, 04 Jul 2007 21:03:44 +0200

piuparts (0.21) unstable; urgency=low

  * Convert to Debian-native packaging style.  From now on, changes to piuparts
    will be tracked here.  (Closes: #389610)
  * Makefile:
    - Give docbook2x-man a --encoding=utf-8 argument.  It was failing to build.
    - Generate piuparts.py from piuparts.py.in, filling in the VERSION variable
      with the version from debian/changelog
  * debian/control:
    - Fix the name of the maintainer (we're the "piuparts developers team", not
      Lustre)
    - Correct my email address in the uploaders field
    - Add Build-Depends on m4
  * piuparts.py.in:
    - Don't call shellquote() on arguments, since we're not using the shell.
      (Closes: #386839)
    - Add a --warn-on-others option.  See the man page for details.
  * piuparts.docbook:
    - Document the --warn-on-others option.

 -- John Wright <john@movingsucks.org>  Thu, 21 Jun 2007 00:27:22 +0100

piuparts (0.20-3) unstable; urgency=low

  * New Maintainer(s): piuparts team. Closes: #390754.

 -- Alastair McKinstry <mckinstry@debian.org>  Mon, 23 Oct 2006 16:02:19 +0100

piuparts (0.20-2) unstable; urgency=low

  * Orphaning.

 -- Lars Wirzenius <liw@iki.fi>  Mon,  2 Oct 2006 23:43:00 +0300

piuparts (0.20-1) unstable; urgency=low

  * New upstream version. Fixed Debian bugs:
    - Symlink correctness checking was broken when symlinks pointed at
      symlinks. (Closes: #387796)
    - fails if a deb filename contains a "strange" char. (Closes: #386839)

 -- Lars Wirzenius <liw@iki.fi>  Fri, 22 Sep 2006 12:58:24 +0300

piuparts (0.19-1) unstable; urgency=low

  * New upstream version. No Debian bugs fixed.

 -- Lars Wirzenius <liw@iki.fi>  Fri,  8 Sep 2006 20:28:31 +0300

piuparts (0.18-1) unstable; urgency=low

  * New upstream version. No Debian bugs fixed.
  * debian/control: Updated for new Python policy.
  * debian/prerm, debian/postrm: Written. They compile/remove byte code
    files.

 -- Lars Wirzenius <liw@iki.fi>  Thu,  7 Sep 2006 20:42:03 +0300

piuparts (0.17-1) unstable; urgency=low

  * debian/control: Added dependency on lsof, since that is now used to
    check that there are no processes running inside the chroot.
  * New upstream version, fixes the following open bugs in Debian:
    - missing words in piuparts(1) (Closes: 362551)
    - default ignore pattern for papercut files added (Closes: #355401)

 -- Lars Wirzenius <liw@iki.fi>  Sun, 25 Jun 2006 19:35:19 +0300

piuparts (0.16-1) unstable; urgency=low

  * New upstream version. Fixes the following bugs reported against the
    Debian package:
    - TODO: keep track of bugs to show expected failures and unexpected
      successes (Closes: #353215)
    - It would be nice if the chroot were updated before the snapshot
      (Closes: #356678)
  * debian/control: Made the dependency on debootstrap be versioned.
    Closes: #355875.

 -- Lars Wirzenius <liw@iki.fi>  Fri, 22 Mar 2006 22:40:00 +0200

piuparts (0.15-1) unstable; urgency=low

  * New upstream version. Includes fixes for Debian bugs:
    - "Specify packages to use for testing" (Closes: #354811)
    - "Misleading documentation of -v" (Closes: #352941)

 -- Lars Wirzenius <liw@iki.fi>  Wed, 01 Mar 2006 20:53:00 +0200

piuparts (0.14-1) unstable; urgency=low

  * New upstream version. Includes fix for:
    - "piuparts should flag as an error a failed installation of a dependency"
      (Closes: #343324)

 -- Lars Wirzenius <liw@iki.fi>  Sun, 18 Dec 2005 23:22:00 +0200

piuparts (0.13-1) unstable; urgency=low

  * New upstream version.
  * debian/changelog: Minor tweaking to the description.

 -- Lars Wirzenius <liw@iki.fi>  Sat, 12 Nov 2005 00:53:04 +0200

piuparts (0.12-1) unstable; urgency=low

  * New upstream version. Fixes bug in Debian:
    - dist-upgrade to experimental does not work (now documented as a
      feature). Closes: #330749.

 -- Lars Wirzenius <liw@iki.fi>  Mon, 17 Oct 2005 21:03:12 +0300

piuparts (0.11-1) unstable; urgency=low

  * New upstream version. Fixes bugs in Debian:
    - Checks whether there are packages on the command line before creating
      a chroot. Closes: #322441.
    - apt-get configured to allow unauthenticated repositories.
      Closes: #326705.

 -- Lars Wirzenius <liw@iki.fi>  Fri, 14 Oct 2005 01:16:25 +0300

piuparts (0.10-1) unstable; urgency=low

  * New upstream version.

 -- Lars Wirzenius <liw@iki.fi>  Thu, 15 Sep 2005 23:31:30 +0300

piuparts (0.9-1) unstable; urgency=low

  * New upstream version, fixes bugs reported against Debian:
    - Upstream version number in Debian package and in upstream sources
      now match. Closes: #326058.
    - Files reported by piuparts are now associated with their packages,
      when possible. Closes: #324248.
  * debian/rules: Added "checkversion" target to make sure we no longer
    do stupid things like #326058, at least in the Debian package.

 -- Lars Wirzenius <liw@iki.fi>  Fri, 09 Sep 2005 00:34:36 +0300

piuparts (0.8-1) unstable; urgency=low

  * New upstream version, fixes bugs:
    - Example in manual page now works (Closes: #319990)
    - Temporary directories are now removed on failure (Closes: #323653)
    - Parsing /etc/apt/sources.list now better (Closes: #319989)
    - Temporary directorys are now put in $TMPDIR or /etc (Closes: #322440)
  * debian/control: Added build-depends on docbook2x. Closes: #318693
  * debian/changelog: Added note about upstream source repository.

 -- Lars Wirzenius <liw@iki.fi>  Mon, 29 Aug 2005 23:03:32 +0300

piuparts (0.7-1) unstable; urgency=low

  * New upstream version.
  * This is the first package that will be uploaded to the Debian archive.

 -- Lars Wirzenius <liw@iki.fi>  Fri, 15 Jul 2005 13:09:00 +0300

piuparts (0.6-1) unstable; urgency=low

  * First release of the Debian package.

 -- Lars Wirzenius <liw@iki.fi>  Tue,  5 Jul 2005 20:08:00 +0300<|MERGE_RESOLUTION|>--- conflicted
+++ resolved
@@ -118,10 +118,7 @@
     - Sleep until the next section can be tried, but at least 1 minute.
     - Simplify and merge Section.setup() into Section.__init__().
     - Generate master command: use global setting and append section.
-<<<<<<< HEAD
-=======
     - Test the 'dpkg' package for creating/updating a base_tgz.
->>>>>>> dd2d8497
     - Don't update the tarball for disabled sections.
   * piuparts-report.py:
     - Remove known_circular_depends handling.
