   <table class="righttable">
    <tr class="titlerow">
     <td class="titlecell">
      About piuparts.d.o
     </td>
    </tr>
    <tr class="normalrow">
     <td class="contentcell2">
      <em>piuparts</em> is a tool for testing that .deb packages can be installed, upgraded, and removed without problems. The
      name, a variant of something suggested by Tollef Fog Heen, is short for "<em>p</em>ackage <em>i</em>nstallation,
      <em>up</em>grading <em>a</em>nd <em>r</em>emoval <em>t</em>esting <em>s</em>uite".
     </td>
    </tr>
    <tr class="normalrow">
     <td class="contentcell2">
      It does this by  creating a minimal Debian installation in a chroot, and installing,
      upgrading, and removing packages in that environment, and comparing the state of the directory tree before and after.
      piuparts reports any files that have been added, removed, or modified during this process.
     </td>
    </tr>
    <tr class="normalrow">
     <td class="contentcell2">
      piuparts is meant as a quality assurance tool for people who create .deb packages to test them before they upload them to the Debian package archive. See the <a href="/doc/README.html" target="_blank">piuparts README</a> for a quick intro and then read the <a href="/doc/piuparts.1.html" target="_blank">piuparts manpage</a> to learn about all the fancy options!
     </td>
    </tr>
    <tr class="normalrow">
     <td class="contentcell2">
      To make sure piuparts is run on all packages, piuparts.debian.org was set up as a service running on
      <a href="http://db.debian.org/machines.cgi?host=piatti" target="_blank">piatti.debian.org</a>.
      This machine was generously donated by <a href="http://hp.com/go/debian/" target="_blank">HP</a>
      to run piuparts on the Debian archive and is hosted as
      <a href="http://piuparts.cs.helsinki.fi">piuparts.cs.helsinki.fi</a> by the University of Helsinki, at the
      <a href="http://cs.helsinki.fi/index.en.html" target="_blank">Department of Computer Science</a>
      in Finland.
      As this is still being polished, see the piuparts wiki page to get an overview about <a href="http://wiki.debian.org/piuparts" target="_blank">piuparts development and the piuparts setup on piatti</a>. Better reports, statistics, tools to report bugs as well as testing on other architectures is planned. Join #debian-qa if you want to help.
     </td>
    </tr>
    <tr class="normalrow">
     <td class="contentcell2">
      These pages are updated daily.
     </td>
    </tr>
    <tr class="titlerow">
     <td class="titlecell">
      News
     </td>
    </tr>
    <tr class="normalrow">
     <td class="contentcell2">
<<<<<<< HEAD
      <b>2013-03-15</b> Among many other new features the 0.50 release offers much greater flexibility for configuring and selecting (partial) suites and different mirrors. 
=======
      <b>2013-03-15</b> Among many other new features the 0.50 release offers much greater flexibility for configuring and selecting (partial) suites and different mirrors.
>>>>>>> fcf6c482
	Therefore it is possible to test nearly arbitrary upgrade pathes. On piuparts.debian.org this is now used for testing <a href="http://piuparts.debian.org/squeeze2bpo2wheezy">squeeze2bpo2wheezy</a> and <a href="http://piuparts.debian.org/sid2/experimental">sid2experimental</a>. Thanks to Andreas Beckmann for this great new feature!
     </td>
    </tr>
    <tr class="normalrow">
     <td class="contentcell2">
      <b>2013-03-02</b> While the <a href="http://anonscm.debian.org/gitweb/?p=piuparts/piuparts.git">piuparts.git repo on Alioth</a> will continue to be the main repo, there is also a <a href="https://github.com/h01ger/piuparts">piuparts clone on github</a>, for those who prefer to send pull requests that way.
     </td>
    </tr>
    <tr class="normalrow">
     <td class="contentcell2">
      <b>2012-06-21</b> piuparts 0.45 has been released, featuring piuparts-master and piuparts-slave packages to ease installation of such a setup. If you run piuparts in master/slave mode, please let us know.
     </td>
    </tr>
    <tr class="normalrow">
     <td class="contentcell2">
      <b>2012-06-04</b> Wheezy freeze is approaching and lots of uploads happening. Old piatti hardware has problems keeping up with the pace of uploads, number of packages and distros being tested! :-) Piatti is about six years old...
     </td>
    </tr>
    <tr class="normalrow">
     <td class="contentcell2">
      <b>2012-03-31</b> Disable lenny2squeeze tests, as lenny has been archived.
     </td>
    </tr>
    <tr class="normalrow">
     <td class="contentcell2">
      <b>2012-03-05</b>: temporarily disabled this again until we've sorted out problems with it.
      <br>
      <b>2012-02-20</b>: piuparts-analyse now sends commands the BTS: if a bug has not been explicitly marked fixed in the new version, it can rather very savely be assumed it's still present.
     </td>
    </tr>
    <tr class="normalrow">
     <td class="contentcell2">
      <b>2012-01-30</b>: Add new suite to be tested, testing2sid, to catch upgrade problems before they reach testing.
     </td>
    </tr>
    <tr class="normalrow">
     <td class="contentcell2">
      <b>2012-01-22</b>: Since some weeks, piuparts-analyse is captable of moving logfiles from fail to bugged, if there is a bug report usertagged 'piuparts' against that package+version combination. Thus, since today there is a webpage, explaining <a href="bug_howto.html">how to file bugs based on tests run on piuparts.debian.org</a>. So now the question how to help can easily be answered: read that page and start filing bugs!
     </td>
    </tr>
    <tr class="normalrow">
     <td class="contentcell2">
      <b>2012-01-20</b>: As squeeze2wheezy has been fully tested by today, re-enable rescheduling of old logs for sid, wheezy and squeezewheezy: 200 successful logs older than 90 days are rescheduled each day, plus 25 failed logs older than 30 days.
     </td>
    </tr>
    <tr class="normalrow">
     <td class="contentcell2">
      <b>2011-12-20</b>: Currently, while the machine is busy testing all of squeeze2wheeezy, all old log rescheduling has been disabled. Normally, these reschedulings happen for sid, wheezy and squeezewheezy: 200 successful logs old than 180 days are rescheduled each day, plus 25 failed logs older than 30 days.
     </td>
    </tr>
    <tr class="normalrow">
     <td class="contentcell2">
      <b>2011-12-10</b>: Finally, upgrades from squeeze to wheezy are also being tested. Yay!
     </td>
    </tr>
    <tr class="normalrow">
     <td class="contentcell2">
      <b>2011-11-21</b>: All mails created by the piuparts master-slave setup on piatti.d.o are now sent to the <a href="https://lists.alioth.debian.org/mailman/listinfo/piuparts-reports" target="_blank">piuparts-reports mailinglist</a> on alioth. Subcribe and learn more about the details of this setup!
     </td>
    </tr>
    <tr class="normalrow">
     <td class="contentcell2">
      <b>2011-10-31</b>: Re-create base.tgz's every week now, as they will only be replaced if the recreation was successful.
     </td>
    </tr>
    <tr class="normalrow">
     <td class="contentcell2">
      <b>2011-10-23</b>: piuparts.debian.org is now maintained in git, using the piatti branch.
     </td>
    </tr>
    <tr class="normalrow">
     <td class="contentcell2">
      <b>2011-07-10</b>: Since today dpkg is run with --force-unsafe-io by for all suites except lenny2squeeze, as dpkg from lenny doesn't support this option.
     </td>
    </tr>
    <tr class="normalrow">
     <td class="contentcell2">
      <b>2011-07-10</b>: systemd-sysv is the eighth package getting special treatment by piuparts as it needs removal of sysvinit before installation and installation of that package before removal...
     </td>
    </tr>
    <tr class="normalrow">
     <td class="contentcell2">
      <b>2011-04-02</b>: New daily cronjob to reschedule the oldest 200 logfiles of each sid and wheezy, if they are older then 180 days. IOW: make sure no logfile for sid and wheezy is older than half a year.
     </td>
    </tr>
    <tr class="normalrow">
     <td class="contentcell2">
      <b>2011-02-22</b>: piatti.debian.org has been upgraded to squeeze.
     </td>
    </tr>
    <tr class="normalrow">
     <td class="contentcell2">
      <b>2011-02-07</b>: Add <b>wheezy</b>! Whoohoo!<br>For now, the Wheezy distribution has just been added with the same testing options as Squeeze. In future, squeeze and lenny2squeeze will not be tested anymore, and squeeze2wheezy will also be added...
     </td>
    </tr>
    <tr class="normalrow">
     <td class="contentcell2">
      <b>2011-01-25</b>: Reschedule 27655 successfully tested packages in Squeeze, since they were tested before the deep freeze. Yesterday all 70 failed and bugged packages were rescheduled too, which surprisingly led to 6 successful tests, followed by a few more dependent packages also being tested.
     </td>
    </tr>
    <tr class="normalrow">
     <td class="contentcell2">
      <b>2011-01-15</b>: Reschedule 10123 successful and failed logs in lenny2squeeze for re-testing. Those are logs which have been tested before Squeeze was deep frozen or while there was still a bug in piuparts-slave, see last news entry for details.
     </td>
    </tr>
    <tr class="normalrow">
     <td class="contentcell2">
      <b>2011-01-03</b>: Reschedule 12306 successful and 8 bugged logs in lenny2squeeze for re-testing. Those are logs older than 148 days, which refers to when Squeeze was initially frozen (2010-08-06). Deep freeze was announced on 2010-12-13 and there are 3800 logs older then that too, but for future deletions it's better to use 2010-01-03 (=commit r857), which fixes a bug in piuparts-slave resulting in using the sid packages file for lenny2squeeze tests.
     </td>
    </tr>
    <tr class="normalrow">
     <td class="contentcell2">
      <b>2010-11-28</b>: debconf-english is the seventh package getting special treatment by piuparts: before removal, debconf-i18n is installed (see <a href="http://bugs.debian.org/539146" target="_blank">#539146</a> has the details and the news entry for 2010-11-25 lists the other six packages.)
     </td>
    </tr>
    <tr class="normalrow">
     <td class="contentcell2">
      <b>2010-11-26</b>: Schedule all 159 failed packages in lenny2squeeze for re-testing.
     </td>
    </tr>
    <tr class="normalrow">
     <td class="contentcell2">
      <b>2010-11-25</b>: Treat six packages specially: sudo (sensibly refuses removal if no root password is set), apt-listbugs (is called by apt and exists if there are RC buggy packages being upgraded), fai-nfsroot, ltsp-client-core (these two packages modify the installed system heavily and thus will only install if conditions are met), file-rc and upstart (these two replace essential packages and therefore apt needs to be told to do this).
     </td>
    </tr>
    <tr class="normalrow">
     <td class="contentcell2">
      <b>2010-11-24</b>: Disable the logrotate test until <a href="http://bugs.debian.org/582630" target="_blank">#582630</a> is fixed and reschedule all 51 packages in sid failed due to it.
     </td>
    </tr>
    <tr class="normalrow">
     <td class="contentcell2">
      <b>2010-11-14</b>: Schedule all 402 failed packages in sid for re-testing.
     </td>
    </tr>
    <tr class="normalrow">
     <td class="contentcell2">
      <b>2010-11-12</b>: Schedule all 108 failed packages in squeeze for re-testing. (Followup on 2010-09-04.)
     </td>
    </tr>
    <tr class="normalrow">
     <td class="contentcell2">
      <b>2010-11-06</b>: The lists of known circular depends is now taken from <a href="http://debian.semistable.com/debgraph.out.html" target="_blank">http://debian.semistable.com/debgraph.out.html</a> and maintained separately (and manually) for each tested distribution in piuparts.conf - this is not optimal (which would be piuparts detecting them automatically) but much better than the hardcoded list which we had in the piuparts library since December 2009.
     </td>
    </tr>
    <tr class="normalrow">
     <td class="contentcell2">
      <b>2010-09-04</b>: Schedule all 27438 passed packages in squeeze for re-testing now that squeeze is frozen.
     </td>
    </tr>
    <tr class="normalrow">
     <td class="contentcell2">
      <b>2009-07-24</b>: <a href="http://bugs.debian.org/531349" target="_blank">#531349</a> has been fixed, piuparts results are now displayed in the <a href="http://packages.qa.debian.org/">PTS</a>.
     </td>
    </tr>
    <tr class="normalrow">
     <td class="contentcell2">
      <b>2010-05-18</b>: From today on, broken logrotate scripts after purge are only reported in sid.
     </td>
    </tr>
     <tr class="normalrow">
     <td class="contentcell2">
      <b>2010-05-16</b>: Finally enabled testing of sid again. (Actually, sid was enabled on 2010-03-05, but piuparts.d.o was broken until today.)
     </td>
    </tr>
    <tr class="normalrow">
     <td class="contentcell2">
      <b>2010-02-28</b>: Due to <a href="http://bugs.debian.org/571925" target="_blank">#571925</a> testing of sid had to be disabled temporarily. On an unrelated note, testing of lenny2squeeze still has some issues atm...
     </td>
    </tr>
    <tr class="normalrow">
     <td class="contentcell2">
      <b>2010-02-25</b>: Since yesterday, squeeze and lenny2squeeze are being tested with "--warn-on-leftovers-after-purge" making piuparts only warn about leftover files after purge. This has two effects: an decrease in the number of failed logs to process, to better focus on more important problems and second, more packages will be tested, as less packages are (seen as) buggy. Today all failed packages in squeeze and lenny2squeeze have been rescheduled for testing.
     </td>
    </tr>
     <tr class="normalrow">
     <td class="contentcell2">
      <b>2010-02-23</b>: Since today, piuparts is able to detect broken logrotate scripts after purge, which will need retesting of all successfully tested packages eventually. The failed packages in squeeze also needs retesting, due to split into squeeze and lenny2squeeze last week.
     </td>
    </tr>
    <tr class="normalrow">
     <td class="contentcell2">
      <b>2010-02-16</b>: The squeeze test has been split into squeeze and lenny2squeeze, where squeeze means package installation in squeeze, removal and purge test, while lenny2squeeze means package installation in lenny, then upgrade to squeeze, then removal and purge test. This allows more issues to be found in squeeze since (potential) brokeness in lenny is not blurring the results in squeeze.
     </td>
    </tr>
    <tr class="normalrow">
     <td class="contentcell2">
      <b>2010-01-05</b>: Reschedule testing for 319 failed packages in sid and 544 in squeeze, since --warn-on-others is now used.
     </td>
    </tr>
    <tr class="normalrow">
     <td class="contentcell2">
      <b>2009-12-24</b>: Enable work-in-progress code to enable testing of packages with circular depends. This will allow testing of 5-6000 more packages in sid and squeeze, see <a href="http://bugs.debian.org/526046" target="_blank">#526046</a> and the 0.39 changelog for details. The list of packages with circular depends is currently hard-coded and will probably become a configuration option but not auto detected. But that's code yet to be written :-)
     </td>
    </tr>
    <tr class="normalrow">
     <td class="contentcell2">
      <b>2009-12-21</b>: So testing of 13398 in squeeze has taken 12 days, which is no big surprise as the squeeze tests are more complex. Today 499 failed packages from sid and 235 from squeeze have been rescheduled for testing, to catch broken symlinks in those too.
     </td>
    </tr>
    <tr class="normalrow">
     <td class="contentcell2">
      <b>2009-12-12</b>: After testing 14416 packages in sid in three days, reschedule 15944 packages in squeeze... see previous entry for an explanation why.
     </td>
    </tr>
    <tr class="normalrow">
     <td class="contentcell2">
      <b>2009-12-09</b>: Reschedule testing for 14287 successfully tested packages in sid, those in squeeze will be rescheduled once all testable package in sid have been tested again. This is because piuparts now creates and maintains chroots securily (using gpg signed Release files for both debootstrap and apt-get) and because it warns if broken symlinks are found in a package.
     </td>
    </tr>
    <tr class="normalrow">
     <td class="contentcell2">
      <b>2009-12-05</b>: Reschedule testing for ~400 failed packages in sid and ~600 in squeeze, to be followed by a rescheduling of all successful packages. This is because piuparts now warns if broken symlinks are found in a package.
     </td>
    </tr>
    <tr class="normalrow">
     <td class="contentcell2">
      <b>2009-10-08</b>: Reschedule testing for ~2000 failed packages in sid, which failed because of a problem when minimizing the chroot at the beginning of the piuparts tests. As of today, piuparts running on piuparts.debian.org does not minimize the chroots anymore.
     </td>
    </tr>
    <tr class="normalrow">
     <td class="contentcell2">
      <b>2009-09-18</b>: Reschedule testing for 17170 (successfully tested) packages in sid, to make sure they still install fine with dependency based booting enabled now in sid. Throwing away 42806 (successful) logfiles from those packages :-)
     </td>
    </tr>
    <tr class="normalrow">
     <td class="contentcell2">
      <b>2009-09-16</b>: Reschedule testing for 233 failing packages in sid which were affected by <a href="http://bugs.debian.org/545949" target="_blank">#545949</a>. No packages in squeeze were affected.
     </td>
    </tr>
    <tr class="normalrow">
     <td class="contentcell2">
      <b>2009-06-20</b>: Failed logs are not grouped into (at the moment) seven types of known errors and one type of issues is detected in successful logs.
     </td>
    </tr>
    <tr class="normalrow">
     <td class="contentcell2">
      <b>2009-06-06</b>: Reschedule testing for 163 successful and 27 failing packages in sid which were affected by <a href="http://bugs.debian.org/530501" target="_blank">#530501</a>. Once openssh 1:5.1p1-6 has reached squeeze, this will be done again with 194 packages there.
     </td>
    </tr>
    <tr class="normalrow">
     <td class="contentcell2">
      <b>2009-05-27</b>: Throw away all failed logs as there was a bug in piuparts leading to use a more uptodate mirror for getting the list of available packages and another for doing the tests. This lead to at least one fixed package which was incorrectly tested as failing, as an old version of the package was tested. To rule out some false positives about 1000 packages will be retested, but on this machine this will only take about a day :-)
     </td>
    </tr>
    <tr class="normalrow">
     <td class="contentcell2">
      <b>2009-05-11</b>: Filed <a href="http://bugs.debian.org/528266" target="_blank">#528266</a> and made piuparts ignore files in /tmp after purge. This got rid of 20 failures in sid and 14 in squeeze.
     </td>
    </tr>
    <tr class="normalrow">
     <td class="contentcell2">
      <b>2009-05-06</b>: Only believe statistics you faked yourself! Up until today piuparts used to include virtual packages (those only exist true the Provides: header) into the calculations of statistics of package states and the total number of packages. Suddenly, sid has 2444 packages less!
     </td>
    </tr>
    <tr class="normalrow">
     <td class="contentcell2">
      <b>2009-05-01</b>: All packages in squeeze and sid which can be tested have been tested. So it takes about one month to do a full piuparts run against one suite of the archive on this machine, that's almost 1000 packages tested per day.
     </td>
    </tr>
    <tr class="normalrow">
     <td class="contentcell2">
      <b>2009-04-20</b>: Deleted 86 more failed logfiles (out of 692 failures in total atm) which were due to broken packages, which most likely are temporarily uninstallable issues - a good indicator for this is that all of those failures happened in sid and none in squeeze. For the future there is a cronjob now, to notify the admins daily of such problems. In more distant future those issues should be detected and avoided.
     </td>
    </tr>
    <tr class="normalrow">
     <td class="contentcell2">
      <b>2009-04-18</b>: Deleted all 14 failed logfiles which complained about <code>/var/games</code> being present after purge, as this ain't an issue, see <a href="http://bugs.debian.org/524461" target="_blank">#524461</a>.
     </td>
    </tr>
    <tr class="normalrow">
     <td class="contentcell2">
      <b>2009-04-04</b>: Deleted all failed logfiles so far for two reasons: until now, only three out of ten failure types where logged with a pattern to search for in the logfiles, now this is done for all ten types of failures. And second, the way of breaking circular dependencies was not bulletproof, thus there were false positives in the failures. Now it should be fine, though maybe this will lead to lots of untestable packages... we'll see.
     </td>
    </tr>
    <tr class="normalrow">
     <td class="contentcell2">
      <b>2009-03-19</b>: lenny2squeeze is not needed, so all logs for squeeze (as well as lenny2squeeze) were deleted. (As squeeze now includes two kinds of tests: installation and removal in squeeze, and installation in lenny, upgrade to squeeze, removal in squeeze.)
     </td>
    </tr>
    <tr class="normalrow">
     <td class="contentcell2">
      <b>2009-02-28</b>: Start maintaining piatti.debian.org via the piuparts svn repository on alioth.
     </td>
    </tr>
    <tr class="normalrow">
     <td class="contentcell2">
      <b>2007-02-24</b>: Holger <a href="http://lists.alioth.debian.org/pipermail/piuparts-devel/2007-February/000020.html" target="_blank">puts piuparts source in svn</a>.
     </td>
    </tr>
    <tr class="normalrow">
     <td class="contentcell2">
      <b>2006-10-02</b>: <a href="http://bugs.debian.org/390754" target="_blank">#390754 O: piuparts -- package installation, upgrading and removal testing tool"</a>
     </td>
    </tr>
    <tr class="normalrow">
     <td class="contentcell2">
      <b>2006-09-29</b>: Lars <a href="http://lists.debian.org/debian-devel/2006/09/msg01068.html" target="_blank">seeks help maintaining piuparts</a>.
     </td>
    </tr>
    <tr class="normalrow">
     <td class="contentcell2">
      <b>2005-07-05</b>: <a href="http://bugs.debian.org/317033" target="_blank">#317033 ITP: piuparts -- .deb package installation, upgrading, and removal testing tool</a>
     </td>
    </tr>
    <tr class="normalrow">
     <td class="contentcell2">
      <b>2005-06-19</b>: Lars writes <a href="http://liw.iki.fi/liw/log/2005-Debian.html#20050619b" target="_blank">the first blog post about piuparts</a> (version 0.4).
     </td>
    </tr>
    </table>
<|MERGE_RESOLUTION|>--- conflicted
+++ resolved
@@ -47,11 +47,7 @@
     </tr>
     <tr class="normalrow">
      <td class="contentcell2">
-<<<<<<< HEAD
-      <b>2013-03-15</b> Among many other new features the 0.50 release offers much greater flexibility for configuring and selecting (partial) suites and different mirrors. 
-=======
       <b>2013-03-15</b> Among many other new features the 0.50 release offers much greater flexibility for configuring and selecting (partial) suites and different mirrors.
->>>>>>> fcf6c482
 	Therefore it is possible to test nearly arbitrary upgrade pathes. On piuparts.debian.org this is now used for testing <a href="http://piuparts.debian.org/squeeze2bpo2wheezy">squeeze2bpo2wheezy</a> and <a href="http://piuparts.debian.org/sid2/experimental">sid2experimental</a>. Thanks to Andreas Beckmann for this great new feature!
      </td>
     </tr>
